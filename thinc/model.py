from typing import Dict, List, Callable, Optional, Any, Union, Iterable, Set
from typing import Generic, Sequence, Tuple, TypeVar
import contextlib
import srsly
from pathlib import Path
import copy
import functools

from .backends import ParamServer, Ops, NumpyOps, CupyOps, get_current_ops
from .optimizers import Optimizer  # noqa: F401
from .shims import Shim
from .util import get_width, create_thread_local
from .types import Array


InT = TypeVar("InT")
OutT = TypeVar("OutT")


def create_init(initializers: Dict[str, Callable]) -> Callable:
    """Create an init function, given a dictionary of parameter initializers."""

    def init(
        model: Model, X: Optional[Array] = None, Y: Optional[Array] = None
    ) -> None:
        if X is not None:
            model.set_dim("nI", get_width(X))
        if Y is not None:
            model.set_dim("nO", get_width(Y))
        W_shape = (model.get_dim("nO"), model.get_dim("nI"))
        b_shape = (model.get_dim("nO"),)
        if "W" in initializers:
            W = initializers["W"](model.ops, W_shape)
        else:
            W = model.ops.alloc_f2d(*W_shape)
        if "b" in initializers:
            b = initializers["b"](model.ops, b_shape)
        else:
            b = model.ops.alloc_f1d["b"](*b_shape)
        model.set_param("W", W)
        model.set_param("b", b)

    return init


class Model(Generic[InT, OutT]):
    """Class for implementing Thinc models and layers."""

    global_id: int = 0
    _thread_local = create_thread_local({"operators": {}})

    name: str
    ops: Union[NumpyOps, CupyOps]  # TODO: This is wrong, should be Ops
    id: int
    _func: Callable
    _init: Callable
    _params: ParamServer
    _dims: Dict[str, Optional[int]]
    _layers: List["Model"]
    _shims: List[Shim]
    _attrs: Dict[str, Any]
    _has_params: Dict[str, Optional[bool]]

    # This "locks" the class, so we get an error if you try to assign to
    # an unexpected variable.
    __slots__ = [
        "name",
        "id",
        "ops",
        "_func",
        "_init",
        "_params",
        "_dims",
        "_attrs",
        "_refs",
        "_layers",
        "_shims",
        "_has_params",
    ]

    def __init__(
        self,
        name: str,
        forward: Callable,
        *,
        init: Callable = lambda *a, **k: None,
        dims: Dict[str, Optional[int]] = {},
        params: Dict[str, Optional[Array]] = {},
        layers: Sequence["Model"] = [],
        shims: List[Shim] = [],
        attrs: Dict[str, Any] = {},
        refs: Dict[str, Optional["Model"]] = {},
        ops: Optional[Union[NumpyOps, CupyOps]] = None,
    ):
        """Initialize a new model."""
        self.name = name
        # Assign to callable attrs: https://github.com/python/mypy/issues/2427
        setattr(self, "_func", forward)
        setattr(self, "_init", init)
        self.ops = ops if ops is not None else get_current_ops()
        self._params = ParamServer()
        self._dims = dict(dims)
        self._attrs = dict(attrs)
        self._refs = dict(refs)
        self._layers = list(layers)
        self._shims = list(shims)
        # Take care to increment the base class here! It needs to be unique
        # across all models.
        Model.global_id += 1
        self.id = Model.global_id
        self._has_params = {}
        for name, value in params.items():
            self._has_params[name] = None
            if value is not None:
                self.set_param(name, value)

    @property
    def layers(self) -> List["Model"]:
        """A list of child layers of the model. You can append to it to add
        layers but not reassign it.
        """
        return self._layers

    @property
    def shims(self) -> List[Shim]:
        return self._shims

    @property
    def param_names(self) -> Tuple[str, ...]:
        """Get the names of registered parameter (including unset)."""
        return tuple(self._has_params.keys())

    @property
    def grad_names(self) -> Tuple[str, ...]:
        """Get the names of parameters with registered gradients (including unset)."""
        return tuple([name for name in self.param_names if self.has_grad(name)])

    @property
    def dim_names(self) -> Tuple[str, ...]:
        """Get the names of registered dimensions (including unset)."""
        return tuple(self._dims.keys())

    @property
    def attr_names(self) -> Tuple[str, ...]:
        """Get the names of attributes."""
        return tuple(self._attrs.keys())

    @property
    def ref_names(self) -> Tuple[str, ...]:
        """Get the names of registered node references (including unset)."""
        return tuple(self._refs.keys())

    @classmethod
    @contextlib.contextmanager
    def define_operators(cls, operators: Dict[str, Callable]):
        """Bind arbitrary binary functions to Python operators, for use in any
        `Model` instance. Can (and should) be used as a contextmanager.

        EXAMPLE:
            with Model.define_operators({">>": chain}):
                model = ReLu(512) >> ReLu(512) >> Softmax()
        """
        curr_operators = dict(cls._thread_local.operators)
        cls._thread_local.operators = dict(operators)
        yield
        cls._thread_local.operators = dict(curr_operators)

    def has_dim(self, name: str) -> Optional[bool]:
        """Check whether the model has a dimension of a given name. If the
        dimension is registered but the value is unset, returns None.
        """
        if name not in self._dims:
            return False
        elif self._dims[name] is not None:
            return True
        else:
            return None

    def get_dim(self, name: str) -> int:
        """Retrieve the value of a dimension of the given name."""
        if name not in self._dims:
            raise KeyError(f"Cannot get dimension '{name}' for model '{self.name}'")
        value = self._dims[name]
        if value is None:
            err = f"Cannot get dimension '{name}' for model '{self.name}': value unset"
            raise ValueError(err)
        else:
            return value

    def set_dim(self, name: str, value: int) -> None:
        """Set a value for a dimension."""
        if name not in self._dims:
            raise KeyError(f"Cannot set dimension '{name}' for model '{self.name}'.")
        old_value = self._dims[name]
        if old_value is not None and old_value != value:
            err = f"Attempt to change dimension '{name}' for model '{self.name}' from {old_value} to {value}"
            raise ValueError(err)
        self._dims[name] = value

    def has_param(self, name: str) -> Optional[bool]:
        """Check whether the model has a weights parameter of the given name.

        Returns None if the parameter is registered but currently unset.
        """
        if name not in self._has_params:
            return False
        elif self._has_params[name] is not None:
            return True
        else:
            return None

    def get_param(self, name: str) -> Array:
        """Retrieve a weights parameter by name."""
        if name not in self._has_params:
            raise KeyError(f"Unknown param: '{name}' for model '{self.name}'.")
        if not self._params.has_param(self.id, name):
            raise KeyError(
                f"Parameter '{name}' for model '{self.name}' has not been allocated yet."
            )
        return self._params.get_param(self.id, name)

    def set_param(self, name: str, value: Optional[Array]) -> None:
        """Set a weights parameter's value."""
        if value is None:
            self._has_params[name] = None
        else:
            self._params.set_param(self.id, name, value)
            self._has_params[name] = True

    def has_grad(self, name: str) -> bool:
        """Check whether the model has a non-zero gradient for a parameter.
        """
        return self._params.has_grad(self.id, name)

    def get_grad(self, name: str) -> Array:
        """Get a gradient from the model."""
        return self._params.get_grad(self.id, name)

    def set_grad(self, name: str, value: Array) -> None:
        """Set a gradient value for the model."""
        self._params.set_grad(self.id, name, value)

    def inc_grad(self, name: str, value: Array) -> None:
        """Check whether the model has a gradient of the given name."""
        self._params.inc_grad(self.id, name, value)

    def has_attr(self, name: str) -> bool:
        """Check whether the model has the given attribute."""
        return name in self._attrs

    def get_attr(self, name: str) -> Any:
        """Get the attribute. Raises KeyError if not present."""
        if name not in self._attrs:
            raise KeyError(f"Cannot get attribute '{name}' for model '{self.name}'.")
        return self._attrs[name]

    def set_attr(self, name: str, value: Any) -> None:
        """Set the attribute to the given value."""
        self._attrs[name] = value

    def has_ref(self, name: str) -> Optional[bool]:
        """Check whether the model has a reference of a given name. If the
        reference is registered but the value is unset, returns None.
        """
        if name not in self._refs:
            return False
        elif self._refs[name] is not None:
            return True
        else:
            return None

    def get_ref(self, name: str) -> "Model":
        """Retrieve the value of a reference of the given name."""
        if name not in self._refs:
            raise KeyError(f"Cannot get reference '{name} for model '{self.name}'.")
        value = self._refs[name]
        if value is None:
            err = f"Cannot get reference '{name}' for model '{self.name}': value unset."
            raise ValueError(err)
        else:
            return value

    def set_ref(self, name: str, value: Optional["Model"]) -> None:
        """Set a value for a reference."""
        if value is None:
            self._refs[name] = value
        elif value in self.walk():
            self._refs[name] = value
        else:
            raise ValueError("Cannot add reference to node not in tree.")

    def __call__(self, X: InT, is_train: bool) -> Tuple[OutT, Callable]:
        """Call the model's `forward` function, returning the output and a
        callback to compute the gradients via backpropagation."""
        return self._func(self, X, is_train=is_train)

    def initialize(self, X: Optional[InT] = None, Y: Optional[OutT] = None) -> "Model":
        """Finish initialization of the model, optionally providing a batch of
        example input and output data to perform shape inference."""
        if self._init is not None:
            self._init(self, X=X, Y=Y)
        return self

    def begin_update(self, X: InT) -> Tuple[OutT, Callable[[InT], OutT]]:
        """Run the model over a batch of data, returning the output and a
        callback to complete the backward pass. A tuple (Y, finish_update),
        where Y is a batch of output data, and finish_update is a callback that
        takes the gradient with respect to the output and an optimizer function,
        and returns the gradient with respect to the input.
        """
        return self._func(self, X, is_train=True)

    def predict(self, X: InT) -> OutT:
        """Call the model's `forward` function with `is_train=False`, and return
        only the output, instead of the `(output, callback)` tuple.
        """
        return self._func(self, X, is_train=False)[0]

    def finish_update(self, optimizer: Optimizer) -> None:
        """Update parameters with current gradients. The optimizer is called
        with each parameter and gradient of the model.
        """
        for node in self.walk():
            for name in node.param_names:
                if node.has_grad(name):
                    param = node.get_param(name)
                    grad = node.get_grad(name)
                    param, grad = optimizer((node.id, name), param, grad)
                    node.set_param(name, param)
                    node.set_grad(name, grad)
            for shim in node.shims:
                shim.finish_update(optimizer)

    @contextlib.contextmanager
    def use_params(self, params: Dict[Tuple[int, str], Array]):
        """Context manager to temporarily set the model's parameters to
        specified values. The params are a dictionary keyed by model IDs, whose
        values are arrays of weight values.
        """
        backup = {}
        for name in self.param_names:
            key = (self.id, name)
            if key in params:
                backup[name] = self.get_param(name)
                self.set_param(name, params[key])

        with contextlib.ExitStack() as stack:
            for layer in self.layers:
                stack.enter_context(layer.use_params(params))
            for shim in self.shims:
                stack.enter_context(shim.use_params(params))
            yield
        if backup:
            for name, param in backup.items():
                self.set_param(name, param)

    def walk(self) -> Iterable["Model"]:
        """Iterate out layers of the model, breadth-first."""
        queue = [self]
        seen: Set[int] = set()
        for node in queue:
            if id(node) in seen:
                continue
            seen.add(id(node))
            yield node
            queue.extend(node.layers)

    def remove_node(self, node: "Model") -> None:
        """Remove a node from all layers lists, and then update references.
        References that no longer point to a node within the tree will be set
        to `None`. For instance, let's say a node has its grandchild as a reference.
        If the child is removed, the grandchild reference will be left dangling,
        so will be set to None.
        """
        for child in list(self.walk()):
            while node in child.layers:
                child.layers.remove(node)
        tree = set(self.walk())
        for node in tree:
            for name in node.ref_names:
                ref = node.get_ref(name)
                if ref is not None and ref not in tree:
                    node.set_ref(name, None)

    def get_gradients(self) -> Dict[Tuple[int, str], Tuple[Array, Array]]:
        """Get non-zero gradients of the model's parameters, as a dictionary
        keyed by the parameter ID. The values are (weights, gradients) tuples.
        """
        gradients = {}
        for node in self.walk():
            for name in node.grad_names:
                param = node.get_param(name)
                grad = node.get_grad(name)
                gradients[(node.id, name)] = (param, grad)
        return gradients

    def copy(self) -> "Model":
        """
        Create a copy of the model, its attributes, and its parameters. Any child
        layers will also be deep-copied. The copy will receive a distinct `model.id`
        value.
        """
        params = {}
        grads = {}
        for name in self.param_names:
            params[name] = self.get_param(name) if self.has_param(name) else None
        for name in self.grad_names:
            grads[name] = self.get_grad(name)

        copied: Model[InT, OutT] = Model(
            self.name,
            self._func,
            init=self._init,
            params=copy.deepcopy(params),
            dims=copy.deepcopy(self._dims),
            attrs=copy.deepcopy(self._attrs),
            layers=[layer.copy() for layer in self.layers],
            shims=[shim.copy() for shim in self.shims],
        )
        for name in self.grad_names:
            copied.set_grad(name, self.get_grad(name).copy())
        return copied

    def to_gpu(self, gpu_id: int) -> None:  # pragma: no cover
        """Transfer the model to a given GPU device."""
        import cupy.cuda.device

        device = cupy.cuda.device.Device(gpu_id)
        with device.use():
            self._to_ops(CupyOps())

    def to_cpu(self) -> None:  # pragma: no cover
        """Transfer the model to CPU."""
        self._to_ops(NumpyOps())

    def _to_ops(self, ops: Ops) -> None:  # pragma: no cover
        """Common method for to_cpu/to_gpu."""
        for node in self.walk():
            node.ops = ops
            for name in node.param_names:
                if node.has_param(name):
                    node.set_param(name, ops.asarray(node.get_param(name)))
                if node.has_grad(name):
                    node.set_grad(name, ops.asarray(node.get_grad(name)))
            for shim in node.shims:
                shim.to_device(ops.device)

    def to_bytes(self) -> bytes:
        """Serialize the model to a bytes representation. Models are usually
        serialized using msgpack, so you should be able to call msgpack.loads()
        on the data and get back a dictionary with the contents.

        Serialization should round-trip identically, i.e. the same bytes should
        result from loading and serializing a model.
        """
        return srsly.msgpack_dumps(self.to_dict())

    def to_disk(self, path: Union[Path, str]) -> None:
        """Serialize the model to disk. Most models will serialize to a single
        file, which should just be the bytes contents of model.to_bytes().
        """
        path = Path(path)
        with path.open("wb") as file_:
            file_.write(self.to_bytes())

    def to_dict(self) -> Dict:
        """Serialize the model to a dict representation.

        Serialization should round-trip identically, i.e. the same dict should
        result from loading and serializing a model.
        """
        # We separate out like this to make it easier to read the data in chunks.
        # The shims might have large weights, while the nodes data will be
        # small. The attrs are probably not very large, but could be.
        # The lists are aligned, and refer to the order of self.walk().
        msg: Dict[str, List] = {"nodes": [], "attrs": [], "params": [], "shims": []}
        nodes = list(self.walk())
        # Serialize references by their index into the flattened tree.
        # This is the main reason we can't accept out-of-tree references:
        # we'd have no way to serialize/deserialize them.
        node_to_i: Dict[int, Optional[int]]
        node_to_i = {node.id: i for i, node in enumerate(nodes)}
        for i, node in enumerate(nodes):
            refs: Dict[str, Optional[int]] = {}
            invalid_refs: List[str] = []
            for name in node.ref_names:
                if not node.has_ref(name):
                    refs[name] = None
                else:
                    ref = node.get_ref(name)
                    if ref.id in node_to_i:
                        refs[name] = node_to_i[ref.id]
                    else:
                        invalid_refs.append(name)
            if invalid_refs:
                raise ValueError(f"Cannot get references: {invalid_refs}")
            dims = {}
            for dim in node.dim_names:
                dims[dim] = node.get_dim(dim) if node.has_dim(dim) else None
            msg["nodes"].append(
                {
                    "index": i,
                    "name": node.name,
                    "dims": dims,
                    "refs": refs,
                }
            )
        for node in nodes:
            attrs = {}
            for name in node.attr_names:
                value = node.get_attr(name)
                try:
                    attrs[name] = serialize_attr(value, value, name, node)
                except TypeError:
                    continue
            msg["attrs"].append(attrs)
        for node in nodes:
            msg["shims"].append([shim.to_bytes() for shim in node.shims])
        for node in nodes:
            params: Dict[str, Optional[Array]] = {}
            for name in node.param_names:
                if node.has_param(name):
                    params[name] = node.get_param(name)
                else:
                    params[name] = None
            msg["params"].append(params)
        return msg

    def from_bytes(self, bytes_data: bytes) -> "Model":
        """Deserialize the model from a bytes representation. Models are usually
        serialized using msgpack, so you should be able to call msgpack.loads()
        on the data and get back a dictionary with the contents.

        Serialization should round-trip identically, i.e. the same bytes should
        result from loading and serializing a model.
        """
        return self.from_dict(srsly.msgpack_loads(bytes_data))

    def from_disk(self, path: Union[Path, str]) -> "Model":
        """Deserialize the model from disk. Most models will serialize to a single
        file, which should just be the bytes contents of model.to_bytes().
        """
        path = Path(path)
        with path.open("rb") as file_:
            bytes_data = file_.read()
        return self.from_bytes(bytes_data)

    def from_dict(self, msg: Dict) -> "Model":
        nodes = list(self.walk())
        if len(msg["nodes"]) != len(nodes):
            raise ValueError("Cannot deserialize model: mismatched structure.")
        for i, node in enumerate(nodes):
            info = msg["nodes"][i]
            node.name = info["name"]
            for dim, value in info["dims"].items():
                node.set_dim(dim, value)
            for ref, ref_index in info["refs"].items():
                if ref_index is None:
                    node.set_ref(ref, None)
                else:
                    node.set_ref(ref, nodes[ref_index])
            for attr, value in msg["attrs"][i].items():
                default_value = node.get_attr(attr) if node.has_attr(attr) else None
                loaded_value = deserialize_attr(default_value, value, attr, node)
                node.set_attr(attr, loaded_value)
            for param_name, value in msg["params"][i].items():
                node.set_param(param_name, value)
            for i, shim_bytes in enumerate(msg["shims"][i]):
                node.shims[i].from_bytes(shim_bytes)
        return self

    def __add__(self, other: Any) -> "Model":
        """Apply the function bound to the '+' operator."""
        if "+" not in self._thread_local.operators:
            raise TypeError("Undefined operator: +")
        return self._thread_local.operators["+"](self, other)

    def __sub__(self, other: Any) -> "Model":
        """Apply the function bound to the '-' operator."""
        if "-" not in self._thread_local.operators:
            raise TypeError("Undefined operator: -")
        return self._thread_local.operators["-"](self, other)

    def __mul__(self, other: Any) -> "Model":
        """Apply the function bound to the '*' operator."""
        if "*" not in self._thread_local.operators:
            raise TypeError("Undefined operator: *")
        return self._thread_local.operators["*"](self, other)

    def __matmul__(self, other: Any) -> "Model":
        """Apply the function bound to the '@' operator."""
        if "@" not in self._thread_local.operators:
            raise TypeError("Undefined operator: @")
        return self._thread_local.operators["@"](self, other)

    def __div__(self, other: Any) -> "Model":  # pragma: no cover
        """Apply the function bound to the '/' operator."""
        if "/" not in self._thread_local.operators:
            raise TypeError("Undefined operator: /")
        return self._thread_local.operators["/"](self, other)

    def __truediv__(self, other: Any) -> "Model":
        """Apply the function bound to the '/' operator."""
        if "/" not in self._thread_local.operators:
            raise TypeError("Undefined operator: /")
        return self._thread_local.operators["/"](self, other)

    def __floordiv__(self, other: Any) -> "Model":
        """Apply the function bound to the '//' operator."""
        if "//" not in self._thread_local.operators:
            raise TypeError("Undefined operator: //")
        return self._thread_local.operators["//"](self, other)

    def __mod__(self, other: Any) -> "Model":
        """Apply the function bound to the '%' operator."""
        if "%" not in self._thread_local.operators:
            raise TypeError("Undefined operator: %")
        return self._thread_local.operators["%"](self, other)

    def __pow__(self, other: Any, **kwargs) -> "Model":
        """Apply the function bound to the '**' operator."""
        if "**" not in self._thread_local.operators:
            raise TypeError("Undefined operator: **")
        return self._thread_local.operators["**"](self, other)

    def __lshift__(self, other: Any) -> "Model":
        """Apply the function bound to the '<<' operator."""
        if "<<" not in self._thread_local.operators:
            raise TypeError("Undefined operator: <<")
        return self._thread_local.operators["<<"](self, other)

    def __rshift__(self, other: Any) -> "Model":
        """Apply the function bound to the '>>' operator."""
        if ">>" not in self._thread_local.operators:
            raise TypeError("Undefined operator: >>")
        return self._thread_local.operators[">>"](self, other)

    def __and__(self, other: Any) -> "Model":
        """Apply the function bound to the '&' operator."""
        if "&" not in self._thread_local.operators:
            raise TypeError("Undefined operator: &")
        return self._thread_local.operators["&"](self, other)

    def __xor__(self, other: Any) -> "Model":
        """Apply the function bound to the '^' operator."""
        if "^" not in self._thread_local.operators:
            raise TypeError("Undefined operator: ^")
        return self._thread_local.operators["^"](self, other)

    def __or__(self, other: Any) -> "Model":
        """Apply the function bound to the '|' operator."""
        if "|" not in self._thread_local.operators:
            raise TypeError("Undefined operator: |")
        return self._thread_local.operators["|"](self, other)


@functools.singledispatch
def serialize_attr(_: Any, value: Any, name: str, model: Model) -> bytes:
    """Serialize an attribute value (defaults to msgpack). You can register
    custom serializers using the @serialize_attr.register decorator with the
    type to serialize, e.g.: @serialize_attr.register(MyCustomObject).
    """
    return srsly.msgpack_dumps(value)


@functools.singledispatch
def deserialize_attr(_: Any, value: Any, name: str, model: Model) -> Any:
    """Deserialize an attribute value (defaults to msgpack). You can register
    custom deserializers using the @deserialize_attr.register decorator with the
    type to deserialize, e.g.: @deserialize_attr.register(MyCustomObject).
    """
    return srsly.msgpack_loads(value)


<<<<<<< HEAD
def _jax_flatten_model(model):  # pragma: ignore
    """A Jax flattener for Thinc models. Registering this (and the paired
    unflatten function) allows Thinc models to be passed into Jax JIT-ed functions.
    
    The model must have an attr "registered_constructor" that can rebuild the
    model object via the layers registry, with no arguments. You should use a
    constructor that doesn't allocate any parameters and works reasonably quickly.
    """
    registry_name = model.get_attr("registry_name")
    msg = model.to_dict()
    params = msg.pop("params")
    param_values = []
    param_keys = []
    for i, param_info in enumerate(params):
        for name, value in param_info.items():
            param_values.append(value)
            param_keys.append((i, name))
    # param_values needs to be a flat list of leaf types, e.g. arrays. Notably,
    # strings are not leaves!
    # The aux data can be anything, but I think it shouldn't be variables?
    return param_values, (registry_name, param_keys, msg)


def _jax_unflatten_model(info, param_values):  # pragma: ignore
    """The Jax unflattener, paired with jax_flatten_model"""
    # This is pretty ugly. But I don't know where I can put this function
    # that has access to the registry object without causing import circles?
    from .config import registry

    registry_name, param_keys, msg = info
    model = registry.layers.get(registry_name)()
    msg["params"] = [{} for _ in range(len(msg["nodes"]))]
    for (i, name), value in zip(param_keys, param_values):
        msg["params"][i][name] = value
    return model.from_dict(msg)


try:
    import jax.tree_util

    jax.tree_util.register_pytree_node(Model, _jax_flatten_model, _jax_unflatten_model)
except ImportError:
    pass


__all__ = ["create_init", "Model", "serialize_attr", "deserialize_attr"]
=======
_ModelT = TypeVar("_ModelT", bound=Model)


def change_attr_values(model: _ModelT, mapping: Dict[str, Dict[str, Any]]) -> _ModelT:
    """Walk over the model's nodes, changing the value of attributes using the
    provided mapping, which maps node names to attr names to attr values.
    """
    for node in model.walk():
        if node.name in mapping:
            attrs = mapping[node.name]
            for attr, value in attrs.items():
                if node.has_attr(attr):
                    node.set_attr(attr, value)
    return model


def set_dropout_rate(model: _ModelT, drop: float, attrs={"dropout": "rate"}) -> _ModelT:
    """Walk over the model's nodes, setting the dropout rate. Dropout nodes are
    identified by name. You can configure the name-to-attribute mapping using
    the `attrs` dict.
    """
    mapping = {name: {attr: drop} for name, attr in attrs.items()}
    return change_attr_values(model, mapping)


__all__ = [
    "create_init",
    "Model",
    "serialize_attr",
    "deserialize_attr",
    "change_attr_values",
    "set_dropout_rate",
]
>>>>>>> a0f06f92
<|MERGE_RESOLUTION|>--- conflicted
+++ resolved
@@ -672,7 +672,6 @@
     return srsly.msgpack_loads(value)
 
 
-<<<<<<< HEAD
 def _jax_flatten_model(model):  # pragma: ignore
     """A Jax flattener for Thinc models. Registering this (and the paired
     unflatten function) allows Thinc models to be passed into Jax JIT-ed functions.
@@ -718,8 +717,6 @@
     pass
 
 
-__all__ = ["create_init", "Model", "serialize_attr", "deserialize_attr"]
-=======
 _ModelT = TypeVar("_ModelT", bound=Model)
 
 
@@ -752,5 +749,4 @@
     "deserialize_attr",
     "change_attr_values",
     "set_dropout_rate",
-]
->>>>>>> a0f06f92
+]
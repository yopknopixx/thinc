from typing import Dict, List, Callable, Optional, Any, Union, Iterable, Set
from typing import Generic, Sequence, Tuple, TypeVar
import contextlib
import srsly
from pathlib import Path
import copy
import functools

from .backends import ParamServer, Ops, NumpyOps, CupyOps, get_current_ops
from .optimizers import Optimizer  # noqa: F401
from .shims import Shim
<<<<<<< HEAD
from .util import get_width, create_thread_local, convert_recursive, is_xp_array
=======
from .util import create_thread_local, partial
>>>>>>> a73c14d1
from .types import Array


InT = TypeVar("InT")
OutT = TypeVar("OutT")


<<<<<<< HEAD
def create_init(initializers: Dict[str, Callable]) -> Callable:
    """Create an init function, given a dictionary of parameter initializers."""

    def init(
        model: Model, X: Optional[Array] = None, Y: Optional[Array] = None
    ) -> None:
        if X is not None:
            model.set_dim("nI", get_width(X))
        if Y is not None:
            model.set_dim("nO", get_width(Y))
        W_shape = (model.get_dim("nO"), model.get_dim("nI"))
        b_shape = (model.get_dim("nO"),)
        if "W" in initializers:
            W = initializers["W"](model.ops, W_shape)
        else:
            W = model.ops.alloc_f2d(*W_shape)
        if "b" in initializers:
            b = initializers["b"](model.ops, b_shape)
        else:
            b = model.ops.alloc_f1d(*b_shape)
        model.set_param("W", W)
        model.set_param("b", b)

    return init
=======
def empty_init(model: "Model", *args, **kwargs) -> "Model":
    return model
>>>>>>> a73c14d1


class Model(Generic[InT, OutT]):
    """Class for implementing Thinc models and layers."""

    global_id: int = 0
    _thread_local = create_thread_local({"operators": {}})

    name: str
    ops: Union[NumpyOps, CupyOps]  # TODO: This is wrong, should be Ops
    id: int
    _func: Callable
    _init: Callable
    _params: ParamServer
    _dims: Dict[str, Optional[int]]
    _layers: List["Model"]
    _shims: List[Shim]
    _attrs: Dict[str, Any]
    _has_params: Dict[str, Optional[bool]]

    # This "locks" the class, so we get an error if you try to assign to
    # an unexpected variable.
    __slots__ = [
        "name",
        "id",
        "ops",
        "_func",
        "_init",
        "_params",
        "_dims",
        "_attrs",
        "_refs",
        "_layers",
        "_shims",
        "_has_params",
    ]

    def __init__(
        self,
        name: str,
        forward: Callable,
        *,
        init: Optional[Callable] = None,
        dims: Dict[str, Optional[int]] = {},
        params: Dict[str, Optional[Array]] = {},
        layers: Sequence["Model"] = [],
        shims: List[Shim] = [],
        attrs: Dict[str, Any] = {},
        refs: Dict[str, Optional["Model"]] = {},
        ops: Optional[Union[NumpyOps, CupyOps]] = None,
    ):
        """Initialize a new model."""
        self.name = name
        if init is None:
            init = partial(empty_init, self)
        # Assign to callable attrs: https://github.com/python/mypy/issues/2427
        setattr(self, "_func", forward)
        setattr(self, "_init", init)
        self.ops = ops if ops is not None else get_current_ops()
        self._params = ParamServer()
        self._dims = dict(dims)
        self._attrs = dict(attrs)
        self._refs = dict(refs)
        self._layers = list(layers)
        self._shims = list(shims)
        # Take care to increment the base class here! It needs to be unique
        # across all models.
        Model.global_id += 1
        self.id = Model.global_id
        self._has_params = {}
        for name, value in params.items():
            self._has_params[name] = None
            if value is not None:
                self.set_param(name, value)

    @property
    def layers(self) -> List["Model"]:
        """A list of child layers of the model. You can append to it to add
        layers but not reassign it.
        """
        return self._layers

    @property
    def shims(self) -> List[Shim]:
        return self._shims

    @property
    def param_names(self) -> Tuple[str, ...]:
        """Get the names of registered parameter (including unset)."""
        return tuple(self._has_params.keys())

    @property
    def grad_names(self) -> Tuple[str, ...]:
        """Get the names of parameters with registered gradients (including unset)."""
        return tuple([name for name in self.param_names if self.has_grad(name)])

    @property
    def dim_names(self) -> Tuple[str, ...]:
        """Get the names of registered dimensions (including unset)."""
        return tuple(self._dims.keys())

    @property
    def attr_names(self) -> Tuple[str, ...]:
        """Get the names of attributes."""
        return tuple(self._attrs.keys())

    @property
    def ref_names(self) -> Tuple[str, ...]:
        """Get the names of registered node references (including unset)."""
        return tuple(self._refs.keys())

    @classmethod
    @contextlib.contextmanager
    def define_operators(cls, operators: Dict[str, Callable]):
        """Bind arbitrary binary functions to Python operators, for use in any
        `Model` instance. Can (and should) be used as a contextmanager.

        EXAMPLE:
            with Model.define_operators({">>": chain}):
                model = ReLu(512) >> ReLu(512) >> Softmax()
        """
        curr_operators = dict(cls._thread_local.operators)
        cls._thread_local.operators = dict(operators)
        yield
        cls._thread_local.operators = dict(curr_operators)

    def has_dim(self, name: str) -> Optional[bool]:
        """Check whether the model has a dimension of a given name. If the
        dimension is registered but the value is unset, returns None.
        """
        if name not in self._dims:
            return False
        elif self._dims[name] is not None:
            return True
        else:
            return None

    def get_dim(self, name: str) -> int:
        """Retrieve the value of a dimension of the given name."""
        if name not in self._dims:
            raise KeyError(f"Cannot get dimension '{name}' for model '{self.name}'")
        value = self._dims[name]
        if value is None:
            err = f"Cannot get dimension '{name}' for model '{self.name}': value unset"
            raise ValueError(err)
        else:
            return value

    def set_dim(self, name: str, value: int) -> None:
        """Set a value for a dimension."""
        if name not in self._dims:
            raise KeyError(f"Cannot set dimension '{name}' for model '{self.name}'.")
        old_value = self._dims[name]
        if old_value is not None and old_value != value:
            err = f"Attempt to change dimension '{name}' for model '{self.name}' from {old_value} to {value}"
            raise ValueError(err)
        self._dims[name] = value

    def has_param(self, name: str) -> Optional[bool]:
        """Check whether the model has a weights parameter of the given name.

        Returns None if the parameter is registered but currently unset.
        """
        if name not in self._has_params:
            return False
        elif self._has_params[name] is not None:
            return True
        else:
            return None

    def get_param(self, name: str) -> Array:
        """Retrieve a weights parameter by name."""
        if name not in self._has_params:
            raise KeyError(f"Unknown param: '{name}' for model '{self.name}'.")
        if not self._params.has_param(self.id, name):
            raise KeyError(
                f"Parameter '{name}' for model '{self.name}' has not been allocated yet."
            )
        return self._params.get_param(self.id, name)

    def set_param(self, name: str, value: Optional[Array]) -> None:
        """Set a weights parameter's value."""
        if value is None:
            self._has_params[name] = None
        else:
            self._params.set_param(self.id, name, value)
            self._has_params[name] = True

    def has_grad(self, name: str) -> bool:
        """Check whether the model has a non-zero gradient for a parameter.
        """
        return self._params.has_grad(self.id, name)

    def get_grad(self, name: str) -> Array:
        """Get a gradient from the model."""
        return self._params.get_grad(self.id, name)

    def set_grad(self, name: str, value: Array) -> None:
        """Set a gradient value for the model."""
        self._params.set_grad(self.id, name, value)

    def inc_grad(self, name: str, value: Array) -> None:
        """Check whether the model has a gradient of the given name."""
        self._params.inc_grad(self.id, name, value)

    def has_attr(self, name: str) -> bool:
        """Check whether the model has the given attribute."""
        return name in self._attrs

    def get_attr(self, name: str) -> Any:
        """Get the attribute. Raises KeyError if not present."""
        if name not in self._attrs:
            raise KeyError(f"Cannot get attribute '{name}' for model '{self.name}'.")
        return self._attrs[name]

    def set_attr(self, name: str, value: Any) -> None:
        """Set the attribute to the given value."""
        self._attrs[name] = value

    def has_ref(self, name: str) -> Optional[bool]:
        """Check whether the model has a reference of a given name. If the
        reference is registered but the value is unset, returns None.
        """
        if name not in self._refs:
            return False
        elif self._refs[name] is not None:
            return True
        else:
            return None

    def get_ref(self, name: str) -> "Model":
        """Retrieve the value of a reference of the given name."""
        if name not in self._refs:
            raise KeyError(f"Cannot get reference '{name} for model '{self.name}'.")
        value = self._refs[name]
        if value is None:
            err = f"Cannot get reference '{name}' for model '{self.name}': value unset."
            raise ValueError(err)
        else:
            return value

    def set_ref(self, name: str, value: Optional["Model"]) -> None:
        """Set a value for a reference."""
        if value is None:
            self._refs[name] = value
        elif value in self.walk():
            self._refs[name] = value
        else:
            raise ValueError("Cannot add reference to node not in tree.")

    def __call__(self, X: InT, is_train: bool) -> Tuple[OutT, Callable]:
        """Call the model's `forward` function, returning the output and a
        callback to compute the gradients via backpropagation."""
        return self._func(self, X, is_train=is_train)

    def initialize(self, X: Optional[InT] = None, Y: Optional[OutT] = None) -> "Model":
        """Finish initialization of the model, optionally providing a batch of
        example input and output data to perform shape inference."""
        if self._init is not None:
            self._init(self, X=X, Y=Y)
        return self

    def begin_update(self, X: InT) -> Tuple[OutT, Callable[[InT], OutT]]:
        """Run the model over a batch of data, returning the output and a
        callback to complete the backward pass. A tuple (Y, finish_update),
        where Y is a batch of output data, and finish_update is a callback that
        takes the gradient with respect to the output and an optimizer function,
        and returns the gradient with respect to the input.
        """
        return self._func(self, X, is_train=True)

    def predict(self, X: InT) -> OutT:
        """Call the model's `forward` function with `is_train=False`, and return
        only the output, instead of the `(output, callback)` tuple.
        """
        return self._func(self, X, is_train=False)[0]

    def finish_update(self, optimizer: Optimizer) -> None:
        """Update parameters with current gradients. The optimizer is called
        with each parameter and gradient of the model.
        """
        for node in self.walk():
            for name in node.param_names:
                if node.has_grad(name):
                    param = node.get_param(name)
                    grad = node.get_grad(name)
                    param, grad = optimizer((node.id, name), param, grad)
                    node.set_param(name, param)
                    node.set_grad(name, grad)
            for shim in node.shims:
                shim.finish_update(optimizer)

    @contextlib.contextmanager
    def use_params(self, params: Dict[Tuple[int, str], Array]):
        """Context manager to temporarily set the model's parameters to
        specified values. The params are a dictionary keyed by model IDs, whose
        values are arrays of weight values.
        """
        backup = {}
        for name in self.param_names:
            key = (self.id, name)
            if key in params:
                backup[name] = self.get_param(name)
                self.set_param(name, params[key])

        with contextlib.ExitStack() as stack:
            for layer in self.layers:
                stack.enter_context(layer.use_params(params))
            for shim in self.shims:
                stack.enter_context(shim.use_params(params))
            yield
        if backup:
            for name, param in backup.items():
                self.set_param(name, param)

    def walk(self) -> Iterable["Model"]:
        """Iterate out layers of the model, breadth-first."""
        queue = [self]
        seen: Set[int] = set()
        for node in queue:
            if id(node) in seen:
                continue
            seen.add(id(node))
            yield node
            queue.extend(node.layers)

    def remove_node(self, node: "Model") -> None:
        """Remove a node from all layers lists, and then update references.
        References that no longer point to a node within the tree will be set
        to `None`. For instance, let's say a node has its grandchild as a reference.
        If the child is removed, the grandchild reference will be left dangling,
        so will be set to None.
        """
        for child in list(self.walk()):
            while node in child.layers:
                child.layers.remove(node)
        tree = set(self.walk())
        for node in tree:
            for name in node.ref_names:
                ref = node.get_ref(name)
                if ref is not None and ref not in tree:
                    node.set_ref(name, None)

    def get_gradients(self) -> Dict[Tuple[int, str], Tuple[Array, Array]]:
        """Get non-zero gradients of the model's parameters, as a dictionary
        keyed by the parameter ID. The values are (weights, gradients) tuples.
        """
        gradients = {}
        for node in self.walk():
            for name in node.grad_names:
                param = node.get_param(name)
                grad = node.get_grad(name)
                gradients[(node.id, name)] = (param, grad)
        return gradients

    def copy(self) -> "Model":
        """
        Create a copy of the model, its attributes, and its parameters. Any child
        layers will also be deep-copied. The copy will receive a distinct `model.id`
        value.
        """
        params = {}
        grads = {}
        for name in self.param_names:
            params[name] = self.get_param(name) if self.has_param(name) else None
        for name in self.grad_names:
            grads[name] = self.get_grad(name)

        copied: Model[InT, OutT] = Model(
            self.name,
            self._func,
            init=self._init,
            params=copy.deepcopy(params),
            dims=copy.deepcopy(self._dims),
            attrs=copy.deepcopy(self._attrs),
            layers=[layer.copy() for layer in self.layers],
            shims=[shim.copy() for shim in self.shims],
        )
        for name in self.grad_names:
            copied.set_grad(name, self.get_grad(name).copy())
        return copied

    def to_gpu(self, gpu_id: int) -> None:  # pragma: no cover
        """Transfer the model to a given GPU device."""
        import cupy.cuda.device

        device = cupy.cuda.device.Device(gpu_id)
        with device.use():
            self._to_ops(CupyOps())

    def to_cpu(self) -> None:  # pragma: no cover
        """Transfer the model to CPU."""
        self._to_ops(NumpyOps())

    def _to_ops(self, ops: Ops) -> None:  # pragma: no cover
        """Common method for to_cpu/to_gpu."""
        for node in self.walk():
            node.ops = ops
            for name in node.param_names:
                if node.has_param(name):
                    node.set_param(name, ops.asarray(node.get_param(name)))
                if node.has_grad(name):
                    node.set_grad(name, ops.asarray(node.get_grad(name)))
            for shim in node.shims:
                shim.to_device(ops.device)

    def to_bytes(self) -> bytes:
        """Serialize the model to a bytes representation. Models are usually
        serialized using msgpack, so you should be able to call msgpack.loads()
        on the data and get back a dictionary with the contents.

        Serialization should round-trip identically, i.e. the same bytes should
        result from loading and serializing a model.
        """
        msg = self.to_dict()
        msg = convert_recursive(is_xp_array, self.ops.to_numpy, msg)
        return srsly.msgpack_dumps(self.to_dict())

    def to_disk(self, path: Union[Path, str]) -> None:
        """Serialize the model to disk. Most models will serialize to a single
        file, which should just be the bytes contents of model.to_bytes().
        """
        path = Path(path)
        with path.open("wb") as file_:
            file_.write(self.to_bytes())

    def to_dict(self) -> Dict:
        """Serialize the model to a dict representation.

        Serialization should round-trip identically, i.e. the same dict should
        result from loading and serializing a model.
        """
        # We separate out like this to make it easier to read the data in chunks.
        # The shims might have large weights, while the nodes data will be
        # small. The attrs are probably not very large, but could be.
        # The lists are aligned, and refer to the order of self.walk().
        msg: Dict[str, List] = {"nodes": [], "attrs": [], "params": [], "shims": []}
        nodes = list(self.walk())
        # Serialize references by their index into the flattened tree.
        # This is the main reason we can't accept out-of-tree references:
        # we'd have no way to serialize/deserialize them.
        node_to_i: Dict[int, Optional[int]]
        node_to_i = {node.id: i for i, node in enumerate(nodes)}
        for i, node in enumerate(nodes):
            refs: Dict[str, Optional[int]] = {}
            invalid_refs: List[str] = []
            for name in node.ref_names:
                if not node.has_ref(name):
                    refs[name] = None
                else:
                    ref = node.get_ref(name)
                    if ref.id in node_to_i:
                        refs[name] = node_to_i[ref.id]
                    else:
                        invalid_refs.append(name)
            if invalid_refs:
                raise ValueError(f"Cannot get references: {invalid_refs}")
            dims = {}
            for dim in node.dim_names:
                dims[dim] = node.get_dim(dim) if node.has_dim(dim) else None
            msg["nodes"].append(
                {"index": i, "name": node.name, "dims": dims, "refs": refs}
            )
        for node in nodes:
            attrs = {}
            for name in node.attr_names:
                value = node.get_attr(name)
                try:
                    attrs[name] = serialize_attr(value, value, name, node)
                except TypeError:
                    continue
            msg["attrs"].append(attrs)
        for node in nodes:
            msg["shims"].append([shim.to_bytes() for shim in node.shims])
        for node in nodes:
            params: Dict[str, Optional[Array]] = {}
            for name in node.param_names:
                if node.has_param(name):
                    params[name] = node.get_param(name)
                else:
                    params[name] = None
            msg["params"].append(params)
        return msg

    def from_bytes(self, bytes_data: bytes) -> "Model":
        """Deserialize the model from a bytes representation. Models are usually
        serialized using msgpack, so you should be able to call msgpack.loads()
        on the data and get back a dictionary with the contents.

        Serialization should round-trip identically, i.e. the same bytes should
        result from loading and serializing a model.
        """
        msg = srsly.msgpack_loads(bytes_data)
<<<<<<< HEAD
        msg = convert_recursive(is_xp_array, self.ops.asarray, msg)
        return self.from_dict(msg)

    def from_disk(self, path: Union[Path, str]) -> "Model":
        """Deserialize the model from disk. Most models will serialize to a single
        file, which should just be the bytes contents of model.to_bytes().
        """
        path = Path(path)
        with path.open("rb") as file_:
            bytes_data = file_.read()
        return self.from_bytes(bytes_data)

    def from_dict(self, msg: Dict) -> "Model":
=======
        if "nodes" not in msg.keys():
            err = "Trying to read a Model that was created with an incompatible version of Thinc"
            raise ValueError(
                err
            )
>>>>>>> a73c14d1
        nodes = list(self.walk())
        if len(msg["nodes"]) != len(nodes):
            raise ValueError("Cannot deserialize model: mismatched structure")
        for i, node in enumerate(nodes):
            info = msg["nodes"][i]
            node.name = info["name"]
            for dim, value in info["dims"].items():
                if value is not None:
                    node.set_dim(dim, value)
            for ref, ref_index in info["refs"].items():
                if ref_index is None:
                    node.set_ref(ref, None)
                else:
                    node.set_ref(ref, nodes[ref_index])
            for attr, value in msg["attrs"][i].items():
                default_value = node.get_attr(attr) if node.has_attr(attr) else None
                loaded_value = deserialize_attr(default_value, value, attr, node)
                node.set_attr(attr, loaded_value)
            for param_name, value in msg["params"][i].items():
                node.set_param(param_name, value)
            for i, shim_bytes in enumerate(msg["shims"][i]):
                node.shims[i].from_bytes(shim_bytes)
        return self

    def __add__(self, other: Any) -> "Model":
        """Apply the function bound to the '+' operator."""
        if "+" not in self._thread_local.operators:
            raise TypeError("Undefined operator: +")
        return self._thread_local.operators["+"](self, other)

    def __sub__(self, other: Any) -> "Model":
        """Apply the function bound to the '-' operator."""
        if "-" not in self._thread_local.operators:
            raise TypeError("Undefined operator: -")
        return self._thread_local.operators["-"](self, other)

    def __mul__(self, other: Any) -> "Model":
        """Apply the function bound to the '*' operator."""
        if "*" not in self._thread_local.operators:
            raise TypeError("Undefined operator: *")
        return self._thread_local.operators["*"](self, other)

    def __matmul__(self, other: Any) -> "Model":
        """Apply the function bound to the '@' operator."""
        if "@" not in self._thread_local.operators:
            raise TypeError("Undefined operator: @")
        return self._thread_local.operators["@"](self, other)

    def __div__(self, other: Any) -> "Model":  # pragma: no cover
        """Apply the function bound to the '/' operator."""
        if "/" not in self._thread_local.operators:
            raise TypeError("Undefined operator: /")
        return self._thread_local.operators["/"](self, other)

    def __truediv__(self, other: Any) -> "Model":
        """Apply the function bound to the '/' operator."""
        if "/" not in self._thread_local.operators:
            raise TypeError("Undefined operator: /")
        return self._thread_local.operators["/"](self, other)

    def __floordiv__(self, other: Any) -> "Model":
        """Apply the function bound to the '//' operator."""
        if "//" not in self._thread_local.operators:
            raise TypeError("Undefined operator: //")
        return self._thread_local.operators["//"](self, other)

    def __mod__(self, other: Any) -> "Model":
        """Apply the function bound to the '%' operator."""
        if "%" not in self._thread_local.operators:
            raise TypeError("Undefined operator: %")
        return self._thread_local.operators["%"](self, other)

    def __pow__(self, other: Any, **kwargs) -> "Model":
        """Apply the function bound to the '**' operator."""
        if "**" not in self._thread_local.operators:
            raise TypeError("Undefined operator: **")
        return self._thread_local.operators["**"](self, other)

    def __lshift__(self, other: Any) -> "Model":
        """Apply the function bound to the '<<' operator."""
        if "<<" not in self._thread_local.operators:
            raise TypeError("Undefined operator: <<")
        return self._thread_local.operators["<<"](self, other)

    def __rshift__(self, other: Any) -> "Model":
        """Apply the function bound to the '>>' operator."""
        if ">>" not in self._thread_local.operators:
            raise TypeError("Undefined operator: >>")
        return self._thread_local.operators[">>"](self, other)

    def __and__(self, other: Any) -> "Model":
        """Apply the function bound to the '&' operator."""
        if "&" not in self._thread_local.operators:
            raise TypeError("Undefined operator: &")
        return self._thread_local.operators["&"](self, other)

    def __xor__(self, other: Any) -> "Model":
        """Apply the function bound to the '^' operator."""
        if "^" not in self._thread_local.operators:
            raise TypeError("Undefined operator: ^")
        return self._thread_local.operators["^"](self, other)

    def __or__(self, other: Any) -> "Model":
        """Apply the function bound to the '|' operator."""
        if "|" not in self._thread_local.operators:
            raise TypeError("Undefined operator: |")
        return self._thread_local.operators["|"](self, other)


@functools.singledispatch
def serialize_attr(_: Any, value: Any, name: str, model: Model) -> bytes:
    """Serialize an attribute value (defaults to msgpack). You can register
    custom serializers using the @serialize_attr.register decorator with the
    type to serialize, e.g.: @serialize_attr.register(MyCustomObject).
    """
    return srsly.msgpack_dumps(value)


@functools.singledispatch
def deserialize_attr(_: Any, value: Any, name: str, model: Model) -> Any:
    """Deserialize an attribute value (defaults to msgpack). You can register
    custom deserializers using the @deserialize_attr.register decorator with the
    type to deserialize, e.g.: @deserialize_attr.register(MyCustomObject).
    """
    return srsly.msgpack_loads(value)


def _jax_flatten_model(model):  # pragma: ignore
    """A Jax flattener for Thinc models. Registering this (and the paired
    unflatten function) allows Thinc models to be passed into Jax JIT-ed functions.

    The model must have an attr "registered_constructor" that can rebuild the
    model object via the layers registry, with no arguments. You should use a
    constructor that doesn't allocate any parameters and works reasonably quickly.
    """
    registry_name = model.get_attr("registry_name")
    msg = model.to_dict()
    params = msg.pop("params")
    param_values = []
    param_keys = []
    for i, param_info in enumerate(params):
        for name, value in param_info.items():
            param_values.append(value)
            param_keys.append((i, name))
    # param_values needs to be a flat list of leaf types, e.g. arrays. Notably,
    # strings are not leaves!
    # The aux data can be anything, but I think it shouldn't be variables?
    return param_values, (registry_name, param_keys, msg)


def _jax_unflatten_model(info, param_values):  # pragma: ignore
    """The Jax unflattener, paired with jax_flatten_model"""
    # This is pretty ugly. But I don't know where I can put this function
    # that has access to the registry object without causing import circles?
    from .config import registry

    registry_name, param_keys, msg = info
    model = registry.layers.get(registry_name)()
    msg["params"] = [{} for _ in range(len(msg["nodes"]))]
    for (i, name), value in zip(param_keys, param_values):
        msg["params"][i][name] = value
    return model.from_dict(msg)


try:
    import jax.tree_util

    jax.tree_util.register_pytree_node(Model, _jax_flatten_model, _jax_unflatten_model)
except ImportError:
    pass


_ModelT = TypeVar("_ModelT", bound=Model)


def change_attr_values(model: _ModelT, mapping: Dict[str, Dict[str, Any]]) -> _ModelT:
    """Walk over the model's nodes, changing the value of attributes using the
    provided mapping, which maps node names to attr names to attr values.
    """
    for node in model.walk():
        if node.name in mapping:
            attrs = mapping[node.name]
            for attr, value in attrs.items():
                if node.has_attr(attr):
                    node.set_attr(attr, value)
    return model


def set_dropout_rate(model: _ModelT, drop: float, attrs={"dropout": "rate"}) -> _ModelT:
    """Walk over the model's nodes, setting the dropout rate. Dropout nodes are
    identified by name. You can configure the name-to-attribute mapping using
    the `attrs` dict.
    """
    mapping = {name: {attr: drop} for name, attr in attrs.items()}
    return change_attr_values(model, mapping)


__all__ = [
    "Model",
    "serialize_attr",
    "deserialize_attr",
    "change_attr_values",
    "set_dropout_rate",
]<|MERGE_RESOLUTION|>--- conflicted
+++ resolved
@@ -9,11 +9,8 @@
 from .backends import ParamServer, Ops, NumpyOps, CupyOps, get_current_ops
 from .optimizers import Optimizer  # noqa: F401
 from .shims import Shim
-<<<<<<< HEAD
-from .util import get_width, create_thread_local, convert_recursive, is_xp_array
-=======
-from .util import create_thread_local, partial
->>>>>>> a73c14d1
+from .util import create_thread_local, convert_recursive, is_xp_array
+from .util import partial
 from .types import Array
 
 
@@ -21,35 +18,8 @@
 OutT = TypeVar("OutT")
 
 
-<<<<<<< HEAD
-def create_init(initializers: Dict[str, Callable]) -> Callable:
-    """Create an init function, given a dictionary of parameter initializers."""
-
-    def init(
-        model: Model, X: Optional[Array] = None, Y: Optional[Array] = None
-    ) -> None:
-        if X is not None:
-            model.set_dim("nI", get_width(X))
-        if Y is not None:
-            model.set_dim("nO", get_width(Y))
-        W_shape = (model.get_dim("nO"), model.get_dim("nI"))
-        b_shape = (model.get_dim("nO"),)
-        if "W" in initializers:
-            W = initializers["W"](model.ops, W_shape)
-        else:
-            W = model.ops.alloc_f2d(*W_shape)
-        if "b" in initializers:
-            b = initializers["b"](model.ops, b_shape)
-        else:
-            b = model.ops.alloc_f1d(*b_shape)
-        model.set_param("W", W)
-        model.set_param("b", b)
-
-    return init
-=======
 def empty_init(model: "Model", *args, **kwargs) -> "Model":
     return model
->>>>>>> a73c14d1
 
 
 class Model(Generic[InT, OutT]):
@@ -543,7 +513,6 @@
         result from loading and serializing a model.
         """
         msg = srsly.msgpack_loads(bytes_data)
-<<<<<<< HEAD
         msg = convert_recursive(is_xp_array, self.ops.asarray, msg)
         return self.from_dict(msg)
 
@@ -557,13 +526,9 @@
         return self.from_bytes(bytes_data)
 
     def from_dict(self, msg: Dict) -> "Model":
-=======
         if "nodes" not in msg.keys():
             err = "Trying to read a Model that was created with an incompatible version of Thinc"
-            raise ValueError(
-                err
-            )
->>>>>>> a73c14d1
+            raise ValueError(err)
         nodes = list(self.walk())
         if len(msg["nodes"]) != len(nodes):
             raise ValueError("Cannot deserialize model: mismatched structure")

--- conflicted
+++ resolved
@@ -4,11 +4,8 @@
 from __future__ import print_function
 
 from libc.string cimport memmove, memset, memcpy
-<<<<<<< HEAD
-=======
 from libc.stdint cimport uint64_t, uintptr_t
 from libc.stdlib cimport malloc, calloc, free, rand
->>>>>>> 1d7e387c
 
 cimport cython
 cimport numpy as np
@@ -26,11 +23,8 @@
 from ..typedefs cimport weight_t, atom_t, feat_t
 from ..typedefs cimport len_t, idx_t
 from ..linalg cimport MatMat, MatVec, VecVec, Vec
-<<<<<<< HEAD
-=======
 from .. cimport prng
 from ..structs cimport SparseArrayC
->>>>>>> 1d7e387c
 from ..structs cimport MapC
 from ..structs cimport NeuralNetC
 from ..structs cimport ExampleC
@@ -70,229 +64,6 @@
     else:
         return nr_out * nr_in + nr_out
 
-<<<<<<< HEAD
-    @staticmethod
-    cdef void init(
-        NeuralNetC* nn,
-        Pool mem,
-            widths,
-            embed=None,
-            update_step='adam',
-            float eta=0.005,
-            float eps=1e-6,
-            float mu=0.9,
-            float rho=1e-4,
-            float alpha=0.5
-    ) except *:
-        if update_step == 'sgd':
-            nn.update = vanilla_sgd
-        elif update_step == 'sgd_cm':
-            nn.update = sgd_cm
-        elif update_step == 'adadelta':
-            nn.update = adadelta
-        elif update_step == 'adagrad':
-            nn.update = adagrad
-        else:
-            nn.update = adam
-        nn.feed_fwd = dot_plus__ELU
-        nn.feed_bwd = d_ELU__dot
-
-        nn.hp.t = 0
-        nn.hp.a = alpha
-        nn.hp.r = rho
-        nn.hp.m = mu
-        nn.hp.e = eta
-
-        nn.nr_layer = len(widths)
-        nn.widths = <len_t*>mem.alloc(nn.nr_layer, sizeof(widths[0]))
-        nn.averages = <float**>mem.alloc(nn.nr_layer, sizeof(void*))
-        cdef int i
-        for i, width in enumerate(widths):
-            nn.widths[i] = width
-            nn.averages[i] = <float*>mem.alloc(width*4, sizeof(nn.averages[i][0]))
-        nn.nr_weight = 0
-        nn.nr_node = 0
-        for i in range(nn.nr_layer-1):
-            nn.nr_weight += NN.nr_weight(nn.widths[i+1], nn.widths[i])
-            nn.nr_node += nn.widths[i]
-        nn.weights = <float*>mem.alloc(nn.nr_weight, sizeof(nn.weights[0]))
-        nn.gradient = <float*>mem.alloc(nn.nr_weight, sizeof(nn.weights[0]))
-        nn.momentum = <float*>mem.alloc(nn.nr_weight * 2, sizeof(nn.weights[0]))
-        
-        if embed is not None:
-            vector_widths, features = embed
-            Embedding.init(&nn.embed, mem, vector_widths, features)
-
-        W = nn.weights
-        for i in range(nn.nr_layer-2):
-            he_uniform_initializer(W,
-                nn.widths[i+1] * nn.widths[i])
-            if USE_BATCH_NORM:
-                he_uniform_initializer(W+nn.widths[i+1] * nn.widths[i] + nn.widths[i+1],
-                    nn.widths[i+1] * nn.widths[i])
-            W += NN.nr_weight(nn.widths[i+1], nn.widths[i])
-        if USE_BATCH_NORM:
-            i = nn.nr_layer-2
-            he_uniform_initializer(W+nn.widths[i+1] * nn.widths[i] + nn.widths[i+1],
-                nn.widths[i+1] * nn.widths[i])
-    
-    @staticmethod
-    cdef void train_example(NeuralNetC* nn, Pool mem, ExampleC* eg) except *:
-        nn.hp.t += 1
-        Embedding.insert_missing(mem, &nn.embed,
-            eg.features, eg.nr_feat)
-        Embedding.set_input(eg.fwd_state[0],
-            eg.features, eg.nr_feat, &nn.embed)
-        NN.forward(eg.scores, eg.fwd_state,
-            nn)
-        NN.backward(eg.bwd_state, nn.gradient,
-            eg.fwd_state, eg.costs, nn)
-        nn.update(nn.weights, nn.momentum, nn.gradient,
-            nn.nr_weight, &nn.hp)
-        if eg.nr_feat != 0:
-            Embedding.fine_tune(&nn.embed, nn.gradient,
-                eg.bwd_state[0], nn.widths[0], eg.features, eg.nr_feat,
-                &nn.hp, nn.update)
-    
-    @staticmethod
-    cdef void forward(float* scores, float** fwd, const NeuralNetC* nn) nogil:
-        cdef const float* W = nn.weights
-        for i in range(nn.nr_layer-1):
-            nn.feed_fwd(&fwd[i], nn.averages[i+1],
-                W, &nn.widths[i], i, nn.nr_layer-(i+1), &nn.hp)
-            W += NN.nr_weight(nn.widths[i+1], nn.widths[i])
-        memcpy(scores,
-            fwd[nn.nr_layer-1], sizeof(scores[0]) * nn.widths[nn.nr_layer-1])
-
-    @staticmethod
-    cdef void backward(float** bwd, float* gradient,
-            const float* const* fwd, const float* costs, const NeuralNetC* nn) nogil:
-        d_log_loss(bwd[nn.nr_layer-1],
-            costs, fwd[nn.nr_layer-1], nn.widths[nn.nr_layer-1])
-        cdef const float* W = nn.weights + nn.nr_weight
-        cdef float* G = gradient + nn.nr_weight
-        for i in range(nn.nr_layer-2, -1, -1):
-            W -= NN.nr_weight(nn.widths[i+1], nn.widths[i])
-            G -= NN.nr_weight(nn.widths[i+1], nn.widths[i])
-            nn.feed_bwd(G, &bwd[i], nn.averages[i+1],
-                W, &fwd[i], &nn.widths[i], nn.nr_layer-(i+1), i, &nn.hp)
-
-
-cdef class Embedding:
-    cdef Pool mem
-    cdef EmbedC* c
-
-    @staticmethod
-    cdef void init(EmbedC* self, Pool mem, vector_widths, features) except *: 
-        assert max(features) < len(vector_widths)
-        # Create tables, which may be shared between different features
-        # e.g., we might have a feature for this word, and a feature for next
-        # word. These occupy different parts of the input vector, but draw
-        # from the same embedding table.
-        self.nr = len(features)
-        uniq_weights = <MapC*>mem.alloc(len(vector_widths), sizeof(MapC))
-        uniq_momentum = <MapC*>mem.alloc(len(vector_widths), sizeof(MapC))
-        for i, width in enumerate(vector_widths):
-            Map_init(mem, &uniq_weights[i], 8)
-            Map_init(mem, &uniq_momentum[i], 8)
-        self.offsets = <idx_t*>mem.alloc(len(features), sizeof(len_t))
-        self.lengths = <len_t*>mem.alloc(len(features), sizeof(len_t))
-        self.weights = <MapC**>mem.alloc(len(features), sizeof(void*))
-        self.momentum = <MapC**>mem.alloc(len(features), sizeof(void*))
-        offset = 0
-        for i, table_id in enumerate(features):
-            self.weights[i] = &uniq_weights[table_id]
-            self.momentum[i] = &uniq_momentum[table_id]
-            self.lengths[i] = vector_widths[table_id]
-            self.offsets[i] = offset
-            offset += vector_widths[table_id]
-
-    @staticmethod
-    cdef void set_input(float* out,
-            const FeatureC* features, len_t nr_feat, const EmbedC* embed) nogil:
-        for feat in features[:nr_feat]:
-            emb = <const float*>Map_get(embed.weights[feat.i], feat.key)
-            if emb is not NULL:
-                VecVec.add_i(&out[embed.offsets[feat.i]], 
-                    emb, feat.value, embed.lengths[feat.i])
-
-    @staticmethod
-    cdef void insert_missing(Pool mem, EmbedC* embed,
-            const FeatureC* features, len_t nr_feat) except *:
-        for feat in features[:nr_feat]:
-            if feat.i >= embed.nr:
-                continue
-            emb = <float*>Map_get(embed.weights[feat.i], feat.key)
-            if emb is NULL:
-                emb = <float*>mem.alloc(embed.lengths[feat.i], sizeof(emb[0]))
-                he_uniform_initializer(emb, embed.lengths[feat.i])
-                Map_set(mem, embed.weights[feat.i],
-                    feat.key, emb)
-                # Need 2x length for momentum. Need to centralize this somewhere =/
-                mom = <float*>mem.alloc(embed.lengths[feat.i] * 2, sizeof(mom[0]))
-                Map_set(mem, embed.momentum[feat.i],
-                    feat.key, mom)
-    
-    @staticmethod
-    cdef inline void fine_tune(EmbedC* layer, weight_t* fine_tune,
-            const weight_t* delta, int nr_delta, const FeatureC* features, int nr_feat,
-            const ConstantsC* hp, do_update_t do_update) nogil:
-        for feat in features[:nr_feat]:
-            # Reset fine_tune, because we need to modify the gradient
-            memcpy(fine_tune, delta, sizeof(float) * nr_delta)
-            weights = <weight_t*>Map_get(layer.weights[feat.i], feat.key)
-            gradient = &fine_tune[layer.offsets[feat.i]]
-            mom = <float*>Map_get(layer.momentum[feat.i], feat.key)
-            # None of these should ever be null
-            do_update(weights, mom, gradient,
-                layer.lengths[feat.i], hp)
-
-
-cdef class NeuralNet:
-    def __init__(self, widths, embed=None,
-                 weight_t eta=0.005, weight_t eps=1e-6, weight_t mu=0.2,
-                 weight_t rho=1e-4, weight_t alpha=0.99,
-                 update_step='adam'):
-        self.mem = Pool()
-        NN.init(&self.c, self.mem, widths, embed, update_step,
-                eta, eps, mu, rho, alpha)
-        self.eg = Example(nr_class=self.nr_class, widths=self.widths)
-
-    def predict_example(self, Example eg):
-        if eg.c.nr_feat != 0:
-            Embedding.insert_missing(self.mem, &self.c.embed,
-                eg.c.features, eg.c.nr_feat)
-            Embedding.set_input(eg.c.fwd_state[0],
-                eg.c.features, eg.c.nr_feat, &self.c.embed)
-        NN.forward(eg.c.scores, eg.c.fwd_state,
-            &self.c)
-        return eg
-
-    def predict_dense(self, features):
-        cdef Example eg = Example(nr_class=self.nr_class, widths=self.widths)
-        cdef weight_t value
-        for i, value in enumerate(features):
-            eg.c.fwd_state[0][i] = value
-        return self.predict_example(eg)
-
-    def predict_sparse(self, features):
-        cdef Example eg = self.Example(features)
-        return self.predict_example(eg)
-    
-    def train_dense(self, features, y):
-        cdef Example eg = Example(nr_class=self.nr_class, widths=self.widths)
-        cdef weight_t value 
-        for i, value in enumerate(features):
-            eg.c.fwd_state[0][i] = value
-        eg.costs = y
-        NN.train_example(&self.c, self.mem, &eg.c)
-        return eg
-  
-    def train_sparse(self, features, label):
-        cdef Example eg = self.Example(features, label=label)
-        NN.train_example(&self.c, self.mem, &eg.c)
-        return eg
-=======
 
 cdef class NeuralNet(Model):
     def __init__(self, widths, *args, **kwargs):
@@ -526,7 +297,6 @@
     @property
     def nr_feat(self):
         return self.c.widths[0]
->>>>>>> 1d7e387c
    
     cdef void set_scoresC(self, weight_t* scores,
                           const void* feats, int nr_feat, int is_sparse) nogil:
@@ -700,33 +470,6 @@
     def gradient(self):
         return [self.c.gradient[i] for i in range(self.c.nr_weight)]
 
-<<<<<<< HEAD
-    property embeddings:
-        def __get__(self):
-            cdef int i = 0
-            cdef int j = 0
-            cdef int k = 0
-            cdef key_t key
-            cdef void* value
-            for i in range(self.c.embed.nr):
-                j = 0
-                while Map_iter(self.c.embed.weights[i], &j, &key, &value):
-                    emb = <weight_t*>value
-                    yield key, [emb[k] for k in range(self.c.embed.lengths[i])]
-
-    property nr_layer:
-        def __get__(self):
-            return self.c.nr_layer
-    property nr_weight:
-        def __get__(self):
-            return self.c.nr_weight
-    property nr_class:
-        def __get__(self):
-            return self.c.widths[self.c.nr_layer-1]
-    property nr_in:
-        def __get__(self):
-            return self.c.widths[0]
-=======
     @property
     def l1_gradient(self):
         cdef int i
@@ -792,7 +535,6 @@
     @property
     def nr_in(self):
         return self.c.widths[0]
->>>>>>> 1d7e387c
 
     property eta:
         def __get__(self):
@@ -811,37 +553,7 @@
             return self.c.hp.r
         def __set__(self, rho):
             self.c.hp.r = rho
-<<<<<<< HEAD
-    property eps:
-        def __get__(self):
-            return self.c.hp.p
-        def __set__(self, eps):
-            self.c.hp.p = eps
-
-
-cdef void he_normal_initializer(float* weights, int fan_in, int n) except *:
-    # See equation 10 here:
-    # http://arxiv.org/pdf/1502.01852v1.pdf
-    values = numpy.random.normal(loc=0.0, scale=numpy.sqrt(2.0 / float(fan_in)), size=n)
-    cdef float value
-    for i, value in enumerate(values):
-        weights[i] = value
-
-
-cdef void he_uniform_initializer(float* weights, int n) except *:
-    # See equation 10 here:
-    # http://arxiv.org/pdf/1502.01852v1.pdf
-    values = numpy.random.randn(n) * numpy.sqrt(2.0/n)
-    cdef float value
-    for i, value in enumerate(values):
-        weights[i] = value
-
-
-cdef void constant_initializer(float* weights, float value, int n) nogil:
-    for i in range(n):
-        weights[i] = value
-=======
-
+    
     property noise:
         def __get__(self):
             return self.c.hp.w
@@ -863,5 +575,4 @@
         def __get__(self):
             return self.c.hp.t
         def __set__(self, tau):
-            self.c.hp.t = tau
->>>>>>> 1d7e387c
+            self.c.hp.t = tau
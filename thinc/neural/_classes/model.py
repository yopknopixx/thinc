--- conflicted
+++ resolved
@@ -149,21 +149,12 @@
         for hook in self.on_data_hooks:
             hook(self, train_X, train_y)
 
-<<<<<<< HEAD
-    def infer_dimensions(self, X, Y=None):
-        if self.get_dim("nI") is None:
-            self.set_dim("nI",  get_width(X))
-        if self.get_dim("nO") is None and Y is not None:
-            self.set_dim("nO", get_width(Y))
-=======
     def infer_dimensions(self, X=None, Y=None):
-        print("Infer dimensions")
         if X is not None and self.get_dim("nI") is None:
             self.set_dim("nI",  util.get_width(X))
         if Y is not None and self.get_dim("nO") is None:
             print("Infering nO", Y.shape)
             self.set_dim("nO", util.get_width(Y))
->>>>>>> ec1c64cf
 
     def begin_update(self, X, drop=0.0):
         raise NotImplementedError

from numpy import prod
import contextlib

from .. import util
from ..train import Trainer
from ..exceptions import ShapeError
from ..ops import NumpyOps
from ..mem import Memory
from ..util import get_ops
<<<<<<< HEAD
=======
from ... import check
>>>>>>> 470c4c83


@describe.argument_type("X", lambda self, X, *args, **kwargs: self.check_X(X))
@describe.argument_type("x", lambda self, x, *args, **kwargs: self.check_x(x))
@describe.argument_type("y", lambda self, y, *args, **kwargs: self.check_y(x))
class Model(object):
    '''Model base class.'''
    name = 'model'
    id = 0
    ops = NumpyOps()
    Trainer = Trainer
    descriptions = []
    on_data_hooks = []
    on_init_hooks = [] # Use this to add layers
    _operators = {}

    @classmethod
    @contextlib.contextmanager
    def define_operators(cls, operators):
        '''Bind operators to specified functions for the scope of the context:

        Example
        -------

            model = Model()
            other = Model()
            with Model.use_operators({"+": lambda self, other: "plus"}):
                print(model + other)
                # "plus"
            print(model + other)
            # Raises TypeError --- binding limited to scope of with block.
        '''
        old_ops = dict(cls._operators)
        for op, func in operators.items():
            cls._operators[op] = func
        yield
        cls._operators = old_ops

    @classmethod
    @contextlib.contextmanager
    def use_device(cls, device):
        '''Change the device to execute on for the scope of the block.'''
        if device == cls.ops.device:
            yield
        else:
            curr_ops = cls.ops
            cls.ops = get_ops(device)
            yield
            cls.ops = curr_ops

    @property
    def input_shape(self):
        raise NotImplementedError

    @property
    def output_shape(self):
        raise NotImplementedError

    def __init__(self, *args, **kwargs):
        Model.id += 1
        self.id = Model.id
        self.name = self.__class__.name
        kwargs = self._update_defaults(args, kwargs)
        self._mem = Memory(self.ops)
        self._dims = {}
        if not hasattr(self, '_layers'):
            self._layers = []
        self.descriptions = dict(self.descriptions)
        self.on_init_hooks = list(self.on_init_hooks)
        self.on_data_hooks = list(self.on_data_hooks)

        for attr, install in self.descriptions.items():
            install(attr, self)
        for hook in self.on_init_hooks:
            hook(self, *args, **kwargs)

    def _update_defaults(self, args, kwargs):
        new_kwargs = {}
        for key, value in kwargs.items():
            if hasattr(self, key):
                setattr(self, key, value)
            else:
                new_kwargs[key] = value
        return new_kwargs
<<<<<<< HEAD
    
    @check.arg(1, check.sequence.length.at_least(1))
    @check.arg(1, check.all.get_match(lambda self, *_: self.describe('X')))
    @check.arg(2, check.sequence.length.same_as_arg(0), or_=is_None)
    @check.arg(2, check.all.match(lambda self, *_: self.describe('y')), or_=is_None)
    def begin_training(self, train_X, train_y=None):
        '''
        train_X:
            Must not be None
            Sequence of examples.
            Must have at least one example
            Each example:
                Must match expected type
                Must match expected shape
        train_y
            if not None
                Must be sequence of same length as train_X
                Each example:
                    Must match expected type
                    Must match expected shape
        '''
        for hook in self.on_data_hooks:
            hook(self, train_X, train_Y)
        return self.Trainer(self, train_X, train_Y)
 
    @check.arg(1, check.match(lambda self, *_: self.describe('X')))
=======

    def begin_training(self, train_X, train_Y):
        for hook in self.on_data_hooks:
            hook(self, train_X, train_Y)
        return self.Trainer(self, train_X, train_Y)

>>>>>>> 470c4c83
    def predict(self, X):
        '''
        X
            Must match expected type
            Must match expected shape
        '''
        y, _ = self.begin_update(X)
        return y

    @check.arg(1, check.match(lambda self, *_: self.describe('x')))
    def predict_one(self, x):
        '''
        x
            Must match expected type
            Must match expected shape
        '''
        X = self.ops.expand_dims(x, axis=0)
        return self.predict(X)[0]
<<<<<<< HEAD
 
    @check.arg(1, check.match(lambda self, *_: self.describe('X')))
    @check.arg(2, check.float_.at_least(0.0).at_most(1.0))
=======

>>>>>>> 470c4c83
    def begin_update(self, X, drop=0.0):
        raise NotImplementedError

    @contextlib.contextmanager
    def use_params(self, params): # pragma: no cover
        yield
        # TODO: Fix for feed-forward...
        #backup = None
        #if id(self._mem) in params:
        #    param = params[id(self._mem)]
        #    backup = self.mem.weights.copy()
        #    self.mem.weights[:] = param
        #yield
        #if backup is not None:
        #    self.mem.weights[:] = backup

    @check.arg(1, check.match(lambda self, *_: self.describe('x')))
    def __call__(self, x):
        '''
        x
            Must match expected type
            Must match expected shape
        '''
        return self.predict(x)

    @check.arg(1, check.match(lambda self, *_: self.describe('X')))
    @check.arg(2, check.match(lambda self, *_: self.describe('y')))
    @check.args((1, 2), check.sequences.lengths.are_equal)
    def evaluate(self, X, y):
        '''
        x
            Must match expected type
            Must match expected shape
        y
            Must match expected type
        '''
        correct = 0
        total = 0
        scores = self(X)
        for i, gold in enumerate(y):
            correct += scores[i].argmax() == gold
            total += 1
        return float(correct) / total

    def __add__(self, other):
        '''Apply the function bound to the '+' operator.'''
        return self._operators['+'](self, other)

    @check.operator_is_defined('-')
    def __sub__(self, other):
        '''Apply the function bound to the '-' operator.'''
        return self._operators['-'](self, other)

    @check.operator_is_defined('*')
    def __mul__(self, other):
        '''Apply the function bound to the '*' operator.'''
        return self._operators['*'](self, other)

    @check.operator_is_defined('@')
    def __matmul__(self, other):
        '''Apply the function bound to the '@' operator.'''
        return self._operators['@'](self, other)

    @check.operator_is_defined('/')
    def __div__(self, other):
        '''Apply the function bound to the '/' operator.'''
        return self._operators['/'](self, other)

    @check.operator_is_defined('/')
    def __truediv__(self, other):
        '''Apply the function bound to the '/' operator.'''
        return self._operators['/'](self, other)

    @check.operator_is_defined('//')
    def __floordiv__(self, other):
        '''Apply the function bound to the '//' operator.'''
        return self._operators['//'](self, other)

    @check.operator_is_defined('%')
    def __mod__(self, other):
        '''Apply the function bound to the '%' operator.'''
        return self._operators['%'](self, other)

    @check.operator_is_defined('**')
    def __pow__(self, other, modulo=None):
        '''Apply the function bound to the '**' operator.'''
        return self._operators['**'](self, other)

    @check.operator_is_defined('<<')
    def __lshift__(self, other):
        '''Apply the function bound to the '<<' operator.'''
        return self._operators['<<'](self, other)

    @check.operator_is_defined('>>')
    def __rshift__(self, other):
        '''Apply the function bound to the '>>' operator.'''
        return self._operators['>>'](self, other)

    @check.operator_is_defined('&')
    def __and__(self, other):
        '''Apply the function bound to the '&' operator.'''
        return self._operators['&'](self, other)

    @check.operator_is_defined('^')
    def __xor__(self, other):
        '''Apply the function bound to the '^' operator.'''
        return self._operators['^'](self, other)

    @check.operator_is_defined('|')
    def __or__(self, other):
        '''Apply the function bound to the '|' operator.'''
        return self._operators['|'](self, other)


##
#    def pipe(self, stream, batch_size=1000):
#        for batch in util.minibatch(stream, batch_size):
#            ys = self.predict_batch(batch)
#            for y in ys:
#                yield y
#
#    def update(self, stream, batch_size=1000):
#        for X, y in util.minibatch(stream, batch_size=batch_size):
#            output, finish_update = self.begin_update(X)
#            gradient = finish_update(y)
#            yield gradient
#
#def list_gradients(self):
#    pass
#def check_input(self, x, expect_batch=False):
#    if self.layers:
#        return self.layers[0].check_input(x, expect_batch=expect_batch)
#    if is_batch(x):
#        shape = x.shape[1:]
#    else:
#        raise ShapeError.expected_batch(locals(), globals())
#    if shape != self.input_shape:
#        raise ShapeError.dim_mismatch(self.input_shape, shape)
#    else:
#        return True
#def allocate_params(model):
#    '''Allocate all trainable parameters of a model, including for its sublayers,
#    so that parameters can be contiguous in memory.'''
#    # Get total size
#    size = sum(prod(shape) for shape in model.describe_all_params)
#    params = Params(total=size)
#    for i, layer in enumerate(all_layers(model)):
#        layer.name = '%s-%d' % (layer.name, i)
#        for name, shape, init in describe_params(model):
#            params.add(name, shape)
#            if init is not None:
#                init(params.get(name), inplace=True)
#    return params
#
#
#def set_dimensions_given_data(model, X, y):
#    pass
#
#
#def initialize_weights_given_data(model, X, y):
#    for name, weights in model.weights.items():
#        init = model.get_initialzer(name)
#
#    for key, (name, shape, init_func) in model.description.weights:
#        if init_func is not None:
#            weights = model.w.get(key)
#            init_func(weights, X, y)
#
#
#
#def all_layers(model):
#    '''Iterate over all layers in the model.'''
#    queue = [model]
#    seen = set()
#    for layer in queue:
#        yield layer
#        queue.extend(layer.layers)
#        assert id(layer) not in seen # Catch loops!
#        seen.add(id(layer))
#
#
#def describe_all_params(model):
#    for layer in model.all_layers:
#        for name, shape, init in layer.describe_params:
#            yield name, shape, init
#
#<|MERGE_RESOLUTION|>--- conflicted
+++ resolved
@@ -7,10 +7,7 @@
 from ..ops import NumpyOps
 from ..mem import Memory
 from ..util import get_ops
-<<<<<<< HEAD
-=======
 from ... import check
->>>>>>> 470c4c83
 
 
 @describe.argument_type("X", lambda self, X, *args, **kwargs: self.check_X(X))
@@ -95,7 +92,6 @@
             else:
                 new_kwargs[key] = value
         return new_kwargs
-<<<<<<< HEAD
     
     @check.arg(1, check.sequence.length.at_least(1))
     @check.arg(1, check.all.get_match(lambda self, *_: self.describe('X')))
@@ -122,39 +118,7 @@
         return self.Trainer(self, train_X, train_Y)
  
     @check.arg(1, check.match(lambda self, *_: self.describe('X')))
-=======
-
-    def begin_training(self, train_X, train_Y):
-        for hook in self.on_data_hooks:
-            hook(self, train_X, train_Y)
-        return self.Trainer(self, train_X, train_Y)
-
->>>>>>> 470c4c83
-    def predict(self, X):
-        '''
-        X
-            Must match expected type
-            Must match expected shape
-        '''
-        y, _ = self.begin_update(X)
-        return y
-
-    @check.arg(1, check.match(lambda self, *_: self.describe('x')))
-    def predict_one(self, x):
-        '''
-        x
-            Must match expected type
-            Must match expected shape
-        '''
-        X = self.ops.expand_dims(x, axis=0)
-        return self.predict(X)[0]
-<<<<<<< HEAD
- 
-    @check.arg(1, check.match(lambda self, *_: self.describe('X')))
     @check.arg(2, check.float_.at_least(0.0).at_most(1.0))
-=======
-
->>>>>>> 470c4c83
     def begin_update(self, X, drop=0.0):
         raise NotImplementedError
 

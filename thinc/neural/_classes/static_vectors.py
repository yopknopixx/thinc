--- conflicted
+++ resolved
@@ -47,11 +47,7 @@
     vector (but the same word will always receive the same vector).
     '''
     name = 'static-vectors'
-<<<<<<< HEAD
-    def __init__(self, lang, nO, column=0):
-=======
     def __init__(self, lang, nO, drop_factor=0.0, column=0):
->>>>>>> fb85aacc
         Model.__init__(self)
         self.column = column
         self.nO = nO
@@ -73,18 +69,11 @@
         return get_vectors(self.ops, self.lang)
 
     def begin_update(self, ids, drop=0.):
-<<<<<<< HEAD
-        if ids.ndim == 2:
-            ids = ids[:, self.column]
-        vector_table = self.get_vectors()
-        vectors = vector_table[ids * (ids < vector_table.shape[0])]
-=======
         if ids.ndim >= 2:
             ids = self.ops.xp.ascontiguousarray(ids[:, self.column])
         vector_table = self.get_vectors()
         vectors = vector_table[ids * (ids < vector_table.shape[0])]
         assert vectors.shape[0] == ids.shape[0]
->>>>>>> fb85aacc
         def finish_update(gradients, sgd=None):
             if mask is not None:
                 gradients *= mask

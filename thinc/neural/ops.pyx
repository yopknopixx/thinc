--- conflicted
+++ resolved
@@ -372,7 +372,6 @@
         fill_random_bytes(arr, n)
         return output
 
-<<<<<<< HEAD
     @cython.boundscheck(False)
     @cython.wraparound(False)
     def hash(self, uint64_t[::1] ids, uint64_t seed):
@@ -381,7 +380,7 @@
         for i in range(ids.size):
             keys[i] = hash64(&ids[i], sizeof(uint64_t), seed)
         return keys
-=======
+
     def mean_pool(self, float[:, ::1] X, int[::1] lengths):
         cdef int B = lengths.shape[0]
         cdef int O = X.shape[1]
@@ -438,9 +437,6 @@
             &d_maxes[0,0], &which[0, 0], &lengths[0], B, T, O)
 
         return cpu_floats_ptr2array(dX, (T, O))
-
-
->>>>>>> c6ac3ee1
 
 
 @cython.cdivision(True)

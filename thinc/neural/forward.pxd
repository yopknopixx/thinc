--- conflicted
+++ resolved
@@ -10,32 +10,16 @@
 from ..structs cimport const_weights_ft, const_dense_weights_t, const_sparse_weights_t
 from ..structs cimport weights_ft, dense_weights_t, sparse_weights_t
 
-<<<<<<< HEAD
-cdef void dot_plus__ELU(float** fwd, float* averages,
-        const float* W, const len_t* shape, int nr_below, int nr_above,
-        const ConstantsC* hp) nogil
-=======
->>>>>>> 1d7e387c
- 
+
 cdef void ReLu_forward(weight_t** fwd,
         const LayerC* weights, const weight_t* randoms, const len_t* widths,
         int nr_layer, int nr_batch, const ConstantsC* hp) nogil
 
-<<<<<<< HEAD
-cdef void dot_plus__ReLu(float** fwd, float* averages,
-        const float* W, const len_t* shape, int nr_below, int nr_above,
-        const ConstantsC* hp) nogil
- 
 
-cdef void dot_plus__residual__ELU(float** fwd, float* averages,
-        const float* W, const len_t* shape, int nr_below, int nr_above,
-        const ConstantsC* hp) nogil
-=======
 #cdef void ELU_batch_norm_residual_forward(weight_t** fwd,
 #        const weight_t* W, const weight_t* randoms, const len_t* widths,
 #        int nr_layer, int nr_batch, const ConstantsC* hp) nogil
 # 
->>>>>>> 1d7e387c
 
 #cdef void ReLu_layer_norm_forward(weight_t** fwd,
 #        const weight_t* W, const weight_t* randoms, const len_t* widths,
@@ -43,20 +27,6 @@
 # 
 #
 
-<<<<<<< HEAD
-cdef void dot__normalize__dot_plus__ELU(float** fwd, float* averages,
-        const float* W, const len_t* shape, int nr_before, int nr_above,
-        const ConstantsC* hp) nogil
-
-
-cdef void dot_plus(float* out,
-        const float* bias, len_t nr_out,
-        const float* x, len_t nr_in,
-        const float* W) nogil
-  
-
-cdef void softmax(float* out, len_t nr_out) nogil
-=======
 #cdef int skip_layer(weight_t timestep, uint64_t layer, int nr_in, int nr_out) nogil
 #
 #cdef void normalize(weight_t* x, const weight_t* Ex, const weight_t* Vx,
@@ -68,16 +38,10 @@
 
 
 cdef void softmax(weight_t* out, len_t nr_out, len_t nr_batch) nogil
->>>>>>> 1d7e387c
 
 cdef void ELU(weight_t* out, len_t nr_out, len_t nr_batch) nogil
 cdef void ReLu(weight_t* out, len_t nr_out, len_t nr_batch) nogil
 
-<<<<<<< HEAD
-cdef void ELU(float* out, len_t nr_out) nogil
-=======
 cdef void affine(weight_t* out,
         const weight_t* in_, const_weights_ft W, const weight_t* bias,
-        int nr_out, int nr_in, int nr_batch) nogil
- 
->>>>>>> 1d7e387c
+        int nr_out, int nr_in, int nr_batch) nogil
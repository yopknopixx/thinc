--- conflicted
+++ resolved
@@ -6,28 +6,6 @@
 from ..structs cimport SparseArrayC
 from ..structs cimport const_weights_ft, const_dense_weights_t, const_sparse_weights_t
 from ..structs cimport weights_ft, dense_weights_t, sparse_weights_t
-
-<<<<<<< HEAD
-cdef void vanilla_sgd(float* weights, float* moments, float* gradient,
-        len_t nr_weight,const ConstantsC* hp) nogil
-
-
-cdef void sgd_cm(float* weights, float* moments, float* gradient,
-        len_t nr_weight, const ConstantsC* hp) nogil
-
-
-cdef void adam(
-    float* weights, float* moments, float* gradient,
-        len_t nr_weight, const ConstantsC* hp) nogil
-
- 
-cdef void adagrad(
-    float* weights, float* moments, float* gradient,
-        len_t nr_weight, const ConstantsC* hp) nogil
- 
-
-cdef void adadelta(float* weights, float* momentum, float* gradient,
-=======
 
 cdef void sgd_cm(weights_ft weights, weights_ft gradient,
         len_t nr_weight, const ConstantsC* hp) nogil
@@ -38,5 +16,4 @@
 
 
 cdef void adam(weights_ft weights, weights_ft gradient,
->>>>>>> 1d7e387c
         len_t nr_weight, const ConstantsC* hp) nogil
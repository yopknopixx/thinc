from typing import Iterable, Any, Union, Tuple, Iterator, Sequence, cast, Dict
from typing import Optional, Callable, TypeVar
import numpy
import itertools
import threading
import random
import functools

try:  # pragma: no cover
    import cupy
<<<<<<< HEAD

    has_cupy = True
except ImportError:
=======
    from cupy import get_array_module
except (ImportError, AttributeError):
>>>>>>> a73c14d1
    cupy = None
    has_cupy = False

try:  # pragma: no cover
    import jax
    import jax.numpy

    has_jax = True
except ImportError:
    jax = None
    has_jax = False

try:  # pragma: no cover
    import torch
    import torch.tensor
    import torch.utils.dlpack

    has_torch = True
except ImportError:  # pragma: no cover
    has_torch = False

try:  # pragma: no cover
    import tensorflow as tf

    has_tensorflow = True
except ImportError:  # pragma: no cover
    has_tensorflow = False

from .types import Array, Ragged, Padded, ArgsKwargs, RNNState, Array2d


def get_array_module(arr):
    if is_cupy_array(arr):
        return cupy
    elif is_jax_array(arr):
        return jax.numpy
    else:
        return numpy


def fix_random_seed(seed: int = 0) -> None:  # pragma: no cover
    """Set the random seed across random, numpy.random and cupy.random."""
    random.seed(seed)
    numpy.random.seed(seed)
    if cupy is not None:
        cupy.random.seed(seed)


def create_thread_local(attrs: Dict[str, Any]):
    obj = threading.local()
    for name, value in attrs.items():
        setattr(obj, name, value)
    return obj


def is_xp_array(obj: Any) -> bool:
    """Check whether an object is a numpy or cupy array."""
    return is_numpy_array(obj) or is_cupy_array(obj) or is_jax_array(obj)


def is_cupy_array(obj: Any) -> bool:  # pragma: no cover
    """Check whether an object is a cupy array"""
    if not has_cupy:
        return False
    elif isinstance(obj, cupy.ndarray):
        return True
    else:
        return False


def is_jax_array(obj: Any) -> bool:  # pragma: no cover
    """Check whether an object is a jax.numpy array"""
    if not has_jax:
        return False
    elif isinstance(obj, numpy.ndarray):
        # Numpy arrays evaluate as True for instance of jax.numpy.ndarray :(
        return False
    elif isinstance(obj, jax.numpy.ndarray):
        return True
    else:
        return False


def is_numpy_array(obj: Any) -> bool:
    """Check whether an object is a numpy array"""
    if isinstance(obj, numpy.ndarray):
        return True
    else:
        return False


def is_torch_array(obj: Any) -> bool:  # pragma: no cover
    if torch is None:
        return False
    elif isinstance(obj, torch.Tensor):
        return True
    else:
        return False


def is_tensorflow_array(obj: Any) -> bool:  # pragma: no cover
    if not has_tensorflow:
        return False
    elif isinstance(obj, tf.Tensor):
        return True
    else:
        return False


def set_active_gpu(gpu_id: int) -> "cupy.cuda.Device":  # pragma: no cover
    """Set the current GPU device for cupy and torch (if available)."""
    import cupy.cuda.device

    device = cupy.cuda.device.Device(gpu_id)
    device.use()
    try:
        import torch

        torch.cuda.set_device(gpu_id)
        torch.set_default_tensor_type("torch.cuda.FloatTensor")
    except ImportError:
        pass
    return device


def prefer_gpu(gpu_id: int = 0) -> bool:  # pragma: no cover
    """Use GPU if it's available. Returns True if so, False otherwise."""
    from .backends.cupy_ops import CupyOps

    if CupyOps.xp is None:
        return False
    else:
        require_gpu(gpu_id=gpu_id)
        return True


def require_gpu(gpu_id: int = 0) -> bool:  # pragma: no cover
    from .backends import set_current_ops, CupyOps

    if CupyOps.xp is None:
        raise ValueError("GPU is not accessible. Was the library installed correctly?")

    set_current_ops(CupyOps())
    set_active_gpu(gpu_id)
    return True


def get_shuffled_batches(
    X: Array, Y: Array, batch_size
) -> Iterable[Tuple[Array, Array]]:
    """Iterate over paired batches from two arrays, shuffling the indices."""
    indices = numpy.arange(X.shape[0], dtype="i")
    numpy.random.shuffle(indices)
    for index_batch in minibatch(indices, size=batch_size):
        yield X[index_batch], Y[index_batch]


def minibatch(
    items: Iterable[Any], size: Union[int, Iterator[int]] = 8
) -> Iterable[Any]:
    """Iterate over batches of items. `size` may be an iterator,
    so that batch-size can vary on each step.
    """
    if isinstance(size, int):
        size_ = itertools.repeat(size)
    else:
        size_ = size
    if hasattr(items, "__len__") and hasattr(items, "__getitem__"):
        i = 0
        while i < len(items):  # type: ignore
            batch_size = next(size_)
            yield items[i : i + batch_size]  # type: ignore
            i += batch_size
    else:
        items = iter(items)
        while True:
            batch_size = next(size_)
            batch = list(itertools.islice(items, int(batch_size)))
            if len(batch) == 0:
                break
            yield list(batch)


def evaluate_model_on_arrays(
    model, inputs: Array, labels: Array, batch_size: int
) -> float:
    """Helper to evaluate accuracy of a model in the simplest cases, where
    there's one correct output class and the inputs are arrays. Not guaranteed
    to cover all situations – many applications will have to implement their
    own evaluation methods.
    """
    score = 0.0
    total = 0.0
    for i in range(0, inputs.shape[0], batch_size):
        X = inputs[i : i + batch_size]
        Y = labels[i : i + batch_size]
        Yh = model.predict(X)
        score += (Y.argmax(axis=1) == Yh.argmax(axis=1)).sum()
        total += Yh.shape[0]
    return score / total


def copy_array(dst: Array, src: Array) -> None:  # pragma: no cover
    if isinstance(dst, numpy.ndarray) and isinstance(src, numpy.ndarray):
        dst[:] = src
    elif is_cupy_array(dst):
        src = cupy.array(src, copy=False)
        cupy.copyto(dst, src)
    else:
        numpy.copyto(dst, src)


def to_categorical(Y: Array, n_classes: Optional[int] = None) -> Array2d:
    # From keras
    xp = get_array_module(Y)
    if xp is cupy:  # pragma: no cover
        Y = Y.get()
    Y = numpy.array(Y, dtype="int").ravel()
    if not n_classes:
        n_classes = numpy.max(Y) + 1
    n = Y.shape[0]
    categorical = numpy.zeros((n, n_classes), dtype="float32")
    categorical[numpy.arange(n), Y] = 1
    return xp.asarray(categorical)


def get_width(
    X: Union[Array, Ragged, Padded, Sequence[Array], RNNState], *, dim: int = -1
) -> int:
    """Infer the 'width' of a batch of data, which could be any of: Array,
    Ragged, Padded or Sequence of Arrays.
    """
    if isinstance(X, Ragged):
        return get_width(X.data, dim=dim)
    elif isinstance(X, Padded):
        return get_width(X.data, dim=dim)
    elif hasattr(X, "shape") and hasattr(X, "ndim"):
        X = cast(Array, X)
        if len(X.shape) == 0:
            return 0
        elif len(X.shape) == 1:
            return int(X.max()) + 1
        else:
            return X.shape[dim]
    elif isinstance(X, (list, tuple)):
        if len(X) == 0:
            return 0
        else:
            return get_width(X[0], dim=dim)
    else:
        err = "Cannot get width of object: has neither shape nor __getitem__"
        raise ValueError(err)


def assert_tensorflow_installed() -> None:  # pragma: no cover
    """Raise an ImportError if TensorFlow is not installed."""
    template = "TensorFlow support requires {pkg}: pip install thinc[tensorflow]"
    if not has_tensorflow:
        raise ImportError(template.format(pkg="tensorflow>=2.0.0"))


def assert_pytorch_installed() -> None:  # pragma: no cover
    """Raise an ImportError if PyTorch is not installed."""
    if not has_torch:
        raise ImportError("PyTorch support requires torch: pip install thinc[torch]")


def convert_recursive(
    is_match: Callable[[Any], bool], convert_item: Callable[[Any], Any], obj: Any
) -> Any:
    """Either convert a single value if it matches a given function, or
    recursively walk over potentially nested lists, tuples and dicts applying
    the conversion, and returns the same type. Also supports the ArgsKwargs
    dataclass.
    """
    if is_match(obj):
        return convert_item(obj)
    elif isinstance(obj, ArgsKwargs):
        converted = convert_recursive(is_match, convert_item, list(obj.items()))
        return ArgsKwargs.from_items(converted)
    elif isinstance(obj, dict):
        converted = {}
        for key, value in obj.items():
            key = convert_recursive(is_match, convert_item, key)
            value = convert_recursive(is_match, convert_item, value)
            converted[key] = value
        return converted
    elif isinstance(obj, list):
        return [convert_recursive(is_match, convert_item, item) for item in obj]
    elif isinstance(obj, tuple):
        return tuple(convert_recursive(is_match, convert_item, item) for item in obj)
    else:
        return obj


def xp2torch(
    xp_tensor: Array, requires_grad: bool = False
) -> "torch.Tensor":  # pragma: no cover
    """Convert a numpy or cupy tensor to a PyTorch tensor."""
    if hasattr(xp_tensor, "toDlpack"):
        dlpack_tensor = xp_tensor.toDlpack()  # type: ignore
        torch_tensor = torch.utils.dlpack.from_dlpack(dlpack_tensor)
    else:
        torch_tensor = torch.from_numpy(xp_tensor)
    if requires_grad:
        torch_tensor.requires_grad_()
    return torch_tensor


def torch2xp(torch_tensor: "torch.Tensor") -> Array:  # pragma: no cover
    """Convert a torch tensor to a numpy or cupy tensor."""
    if torch_tensor.is_cuda:
        return cupy.fromDlpack(torch.utils.dlpack.to_dlpack(torch_tensor))
    else:
        return torch_tensor.detach().numpy()


def xp2tensorflow(
    xp_tensor: Array, requires_grad: bool = False, as_variable: bool = False
) -> "tf.Tensor":  # pragma: no cover
    """Convert a numpy or cupy tensor to a TensorFlow Tensor or Variable"""
    assert_tensorflow_installed()
    tensorflow_tensor = tf.convert_to_tensor(xp_tensor)
    if as_variable:
        # tf.Variable() automatically puts in GPU if available.
        # So we need to control it using the context manager
        with tf.device(tensorflow_tensor.device):
            tensorflow_tensor = tf.Variable(tensorflow_tensor, trainable=requires_grad)
    if requires_grad is False and as_variable is False:
        # tf.stop_gradient() automatically puts in GPU if available.
        # So we need to control it using the context manager
        with tf.device(tensorflow_tensor.device):
            tensorflow_tensor = tf.stop_gradient(tensorflow_tensor)
    return tensorflow_tensor


def tensorflow2xp(tensorflow_tensor: "tf.Tensor") -> Array:  # pragma: no cover
    """Convert a Tensorflow tensor to numpy or cupy tensor."""
    assert_tensorflow_installed()
    return tensorflow_tensor.numpy()


# This is how functools.partials seems to do it, too, to retain the return type
PartialT = TypeVar("PartialT")


def partial(
    func: Callable[..., PartialT], *args: Any, **kwargs: Any
) -> Callable[..., PartialT]:
    """Wrapper around functools.partial that retains docstrings and can include
    other workarounds if needed.
    """
    partial_func = functools.partial(func, *args, **kwargs)
    partial_func.__doc__ = func.__doc__
    return partial_func


__all__ = [
    "fix_random_seed",
    "create_thread_local",
    "is_cupy_array",
    "is_numpy_array",
    "set_active_gpu",
    "prefer_gpu",
    "require_gpu",
    "copy_array",
    "get_shuffled_batches",
    "minibatch",
    "evaluate_model_on_arrays",
    "to_categorical",
    "get_width",
    "xp2torch",
    "torch2xp",
    "tensorflow2xp",
    "xp2tensorflow",
]<|MERGE_RESOLUTION|>--- conflicted
+++ resolved
@@ -8,14 +8,9 @@
 
 try:  # pragma: no cover
     import cupy
-<<<<<<< HEAD
 
     has_cupy = True
-except ImportError:
-=======
-    from cupy import get_array_module
 except (ImportError, AttributeError):
->>>>>>> a73c14d1
     cupy = None
     has_cupy = False
 

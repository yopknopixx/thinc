from typing import Callable
import numpy.random

from .backends import Ops
from .config import registry
from .types import Array, Shape
from .util import partial

# TODO: Harmonize naming with Keras, and fill in missing entries
# https://keras.io/initializers/ We should also have He normal/uniform
# and probably lecun normal/uniform.

<<<<<<< HEAD
def xavier_uniform_init(ops: Ops, shape: Shape) -> Array:
    scale = ops.xp.sqrt(6.0 / (shape[0] + shape[1]))
    return ops.asarray(numpy.random.uniform(-scale, scale, shape), dtype="f")
=======
>>>>>>> a73c14d1

def glorot_uniform_init(ops: Ops, shape: Shape) -> Array:
    scale = ops.xp.sqrt(6.0 / (shape[0] + shape[1]))
    return ops.asarray(numpy.random.uniform(-scale, scale, shape), dtype="f")

<<<<<<< HEAD
@registry.initializers("xavier_uniform_init.v0")
def configure_xavier_uniform_init() -> Callable[[Shape], Array]:
    return partial(xavier_uniform_init)
=======
>>>>>>> a73c14d1

@registry.initializers("glorot_uniform_init.v0")
def configure_glorot_uniform_init() -> Callable[[Shape], Array]:
    return partial(glorot_uniform_init)

<<<<<<< HEAD
=======

>>>>>>> a73c14d1
def zero_init(ops: Ops, shape: Shape) -> Array:
    return ops.alloc(shape)


@registry.initializers("zero_init.v0")
def configure_zero_init() -> Callable[[Array], Array]:
    return partial(zero_init)


def uniform_init(ops: Ops, shape: Shape, *, lo: float = -0.1, hi: float = 0.1) -> Array:
    values = numpy.random.uniform(lo, hi, shape)
    return ops.asarray(values.astype("float32"))


@registry.initializers("uniform_init.v0")
def configure_uniform_init(
    *, lo: float = -0.1, hi: float = 0.1
) -> Callable[[Array], Array]:
    return partial(uniform_init, lo=lo, hi=hi)


def normal_init(ops: Ops, shape: Shape, *, fan_in: int = -1) -> Array:
    if fan_in == -1:
        fan_in = shape[1]
    scale = ops.xp.sqrt(1.0 / fan_in)
    size = int(ops.xp.prod(shape))
    inits = numpy.random.normal(scale=scale, size=size).astype("float32")
    inits = inits.reshape(shape)
    return ops.asarray(inits)


@registry.initializers("normal_init.v0")
def configure_normal_init(*, fan_in: int = -1) -> Callable[[Array], Array]:
    return partial(normal_init, fan_in=fan_in)


__all__ = ["normal_init", "uniform_init", "glorot_uniform_init", "zero_init"]<|MERGE_RESOLUTION|>--- conflicted
+++ resolved
@@ -10,32 +10,17 @@
 # https://keras.io/initializers/ We should also have He normal/uniform
 # and probably lecun normal/uniform.
 
-<<<<<<< HEAD
-def xavier_uniform_init(ops: Ops, shape: Shape) -> Array:
-    scale = ops.xp.sqrt(6.0 / (shape[0] + shape[1]))
-    return ops.asarray(numpy.random.uniform(-scale, scale, shape), dtype="f")
-=======
->>>>>>> a73c14d1
 
 def glorot_uniform_init(ops: Ops, shape: Shape) -> Array:
     scale = ops.xp.sqrt(6.0 / (shape[0] + shape[1]))
     return ops.asarray(numpy.random.uniform(-scale, scale, shape), dtype="f")
 
-<<<<<<< HEAD
-@registry.initializers("xavier_uniform_init.v0")
-def configure_xavier_uniform_init() -> Callable[[Shape], Array]:
-    return partial(xavier_uniform_init)
-=======
->>>>>>> a73c14d1
 
 @registry.initializers("glorot_uniform_init.v0")
 def configure_glorot_uniform_init() -> Callable[[Shape], Array]:
     return partial(glorot_uniform_init)
 
-<<<<<<< HEAD
-=======
 
->>>>>>> a73c14d1
 def zero_init(ops: Ops, shape: Shape) -> Array:
     return ops.alloc(shape)
 

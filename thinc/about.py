<<<<<<< HEAD
# THIS FILE IS GENERATED FROM SETUP.PY
short_version = '5.0.0'
version = '5.0.0'
full_version = '5.0.0'
git_revision = '6c86e0f8332c96e1fe968afdd2799bd35fcd6f2a'
release = True
if not release:
    version = full_version
=======
# inspired from:

# https://python-packaging-user-guide.readthedocs.org/en/latest/single_source_version/
# https://github.com/pypa/warehouse/blob/master/warehouse/__about__.py

__name__ = 'thinc'
__version__ = '5.0.0'
__summary__ = 'Learn sparse linear models'
__uri__ = 'https://github.com/spacy-io/thinc'
__author__ = 'Matthew Honnibal'
__email__ = 'matt@spacy.io'
__license__ = 'MIT'
__release__ = False
>>>>>>> 9c8a3ddc
<|MERGE_RESOLUTION|>--- conflicted
+++ resolved
@@ -1,13 +1,3 @@
-<<<<<<< HEAD
-# THIS FILE IS GENERATED FROM SETUP.PY
-short_version = '5.0.0'
-version = '5.0.0'
-full_version = '5.0.0'
-git_revision = '6c86e0f8332c96e1fe968afdd2799bd35fcd6f2a'
-release = True
-if not release:
-    version = full_version
-=======
 # inspired from:
 
 # https://python-packaging-user-guide.readthedocs.org/en/latest/single_source_version/
@@ -20,5 +10,4 @@
 __author__ = 'Matthew Honnibal'
 __email__ = 'matt@spacy.io'
 __license__ = 'MIT'
-__release__ = False
->>>>>>> 9c8a3ddc
+__release__ = True
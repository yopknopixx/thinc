# inspired from:

# https://python-packaging-user-guide.readthedocs.org/en/latest/single_source_version/
# https://github.com/pypa/warehouse/blob/master/warehouse/__about__.py

__name__ = 'thinc'
<<<<<<< HEAD
__version__ = '5.0.6'
__summary__ = 'Learn sparse linear models'
=======
__version__ = '6.0.0'
__summary__ = 'Solve sparse structured learning problems'
>>>>>>> 1d7e387c
__uri__ = 'https://github.com/spacy-io/thinc'
__author__ = 'Matthew Honnibal'
__email__ = 'honnibal@gmail.com'
__license__ = 'MIT'
__release__ = False<|MERGE_RESOLUTION|>--- conflicted
+++ resolved
@@ -4,13 +4,8 @@
 # https://github.com/pypa/warehouse/blob/master/warehouse/__about__.py
 
 __name__ = 'thinc'
-<<<<<<< HEAD
-__version__ = '5.0.6'
-__summary__ = 'Learn sparse linear models'
-=======
 __version__ = '6.0.0'
 __summary__ = 'Solve sparse structured learning problems'
->>>>>>> 1d7e387c
 __uri__ = 'https://github.com/spacy-io/thinc'
 __author__ = 'Matthew Honnibal'
 __email__ = 'honnibal@gmail.com'

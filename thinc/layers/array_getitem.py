--- conflicted
+++ resolved
@@ -10,14 +10,10 @@
 def array_getitem(index: Index) -> Model[ArrayXd, ArrayXd]:
     """Index into input arrays, and return the subarrays.
 
-<<<<<<< HEAD
-    The `index` object can
-=======
     index:
         A valid numpy-style index. Multi-dimensional indexing can be performed
         by passing in a tuple, and slicing can be performed using the slice object.
         For instance, X[:, :-1] would be (slice(None, None), slice(None, -1)).
->>>>>>> 930ee51f
     """
     return Model("array-getitem", forward, attrs={"index": index})
 

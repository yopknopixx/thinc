--- conflicted
+++ resolved
@@ -166,11 +166,7 @@
             license=about['__license__'],
             ext_modules=ext_modules,
             install_requires=[
-<<<<<<< HEAD
-                'blis>=0.1.0,<0.3.0',
-=======
                 'blis>=0.2.0,<0.3.0',
->>>>>>> d9ec64f8
                 'thinc_gpu_ops>=0.0.1,<0.1.0',
                 'numpy>=1.7.0',
                 'msgpack>=0.5.6,<1.0.0',

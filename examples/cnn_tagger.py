--- conflicted
+++ resolved
@@ -66,28 +66,6 @@
     _i += 1
     return X, lambda d, sgd: d
 
-
-<<<<<<< HEAD
-def main(width=64, depth=3, vector_length=64, max_batch_size=20,
-        dropout=0.0, drop_decay=1e-4, nb_epoch=200, L2=0.0):
-    cfg = dict(locals())
-    train_data, check_data, nr_tag = ancora_pos_tags()
-    
-    with Model.define_operators({'**': clone, '>>': chain, '+': add}):
-        model = (
-            layerize(flatten_sequences)
-            >> (HashEmbed(vector_length, 500)
-                + HashEmbed(vector_length, 500)
-                + HashEmbed(vector_length, 500)
-                + HashEmbed(vector_length, 500)
-                + HashEmbed(vector_length, 500)
-                + HashEmbed(vector_length, 500)
-                + HashEmbed(vector_length, 500)
-                + HashEmbed(vector_length, 500)
-            )
-            >> BatchNorm(Affine(width))
-            >> (ExtractWindow(nW=1) >> Maxout(width, pieces=2)) ** depth
-=======
 @plac.annotations(
     width=("Width of the hidden layers", "option", "w", int),
     depth=("Depth of the hidden layers", "option", "d", int),
@@ -111,7 +89,6 @@
             layerize(flatten_sequences)
             >> Embed(width, vector_length, 5000)
             >> (ExtractWindow(nW=1) >> Maxout(width, pieces=3)) ** depth
->>>>>>> c6ac3ee1
             >> Softmax(nr_tag))
 
     train_X, train_y = preprocess(model.ops, train_data, nr_tag)
@@ -130,13 +107,8 @@
             backprop(yh - y, optimizer)
 
             trainer.batch_size = min(int(batch_size), max_batch_size)
-<<<<<<< HEAD
-            batch_size *= 1.0001
-            
-=======
             batch_size *= 1.001
 
->>>>>>> c6ac3ee1
             epoch_train_acc += (yh.argmax(axis=1) == y.argmax(axis=1)).sum()
             if epoch_train_acc / n_train >= 0.999:
                 break

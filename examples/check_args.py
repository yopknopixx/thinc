from __future__ import print_function
from collections import defaultdict
<<<<<<< HEAD
from thinc.exceptions import ExpectedIntError
=======
from thinc.check import ArgCheckAdder
>>>>>>> e4703f22


def check_arg(arg_id, *constraints):
    return ArgCheckAdder(arg_id, *constraints)


def check_int_value(min=None, max=None):
    def constraint(arg_id, args, kwargs):
        if not isinstance(args[arg_id], int):
            raise ExpectedIntError(args[arg_id])
        assert args[arg_id] >= 0
    return constraint


@check_arg(0, check_int_value(min=0))
@check_arg(1, check_int_value(min=0))
def add_positive_integers(int1, int2):
    return int1 + int2


def main():
    print(add_positive_integers(None, 5))
    print(add_positive_integers(0, 5))
    print(add_positive_integers(-1, 5))


if __name__ == '__main__':
    main()<|MERGE_RESOLUTION|>--- conflicted
+++ resolved
@@ -1,10 +1,7 @@
 from __future__ import print_function
 from collections import defaultdict
-<<<<<<< HEAD
+from thinc.check import ArgCheckAdder
 from thinc.exceptions import ExpectedIntError
-=======
-from thinc.check import ArgCheckAdder
->>>>>>> e4703f22
 
 
 def check_arg(arg_id, *constraints):
